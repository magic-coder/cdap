--- conflicted
+++ resolved
@@ -20,11 +20,7 @@
 import java.util.ResourceBundle;
 
 /**
-<<<<<<< HEAD
- * Helper class for getting error messages.
-=======
  * User Messages helper class.
->>>>>>> c0b82433
  */
 public final class UserMessages {
 
