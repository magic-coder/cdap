/*
 * Copyright 2012-2014 Continuuity, Inc.
 *
 * Licensed under the Apache License, Version 2.0 (the "License"); you may not
 * use this file except in compliance with the License. You may obtain a copy of
 * the License at
 *
 * http://www.apache.org/licenses/LICENSE-2.0
 *
 * Unless required by applicable law or agreed to in writing, software
 * distributed under the License is distributed on an "AS IS" BASIS, WITHOUT
 * WARRANTIES OR CONDITIONS OF ANY KIND, either express or implied. See the
 * License for the specific language governing permissions and limitations under
 * the License.
 */

package com.continuuity.internal.app.runtime.batch;

import com.continuuity.api.common.Bytes;
import com.continuuity.api.dataset.lib.KeyValueTable;
import com.continuuity.api.dataset.lib.ObjectStore;
import com.continuuity.api.dataset.lib.TimeseriesTable;
import com.continuuity.api.dataset.table.Get;
import com.continuuity.api.dataset.table.Table;
import com.continuuity.app.ApplicationSpecification;
import com.continuuity.app.program.Program;
import com.continuuity.app.runtime.ProgramController;
import com.continuuity.app.runtime.ProgramRunner;
import com.continuuity.common.conf.CConfiguration;
import com.continuuity.data.DataFabric2Impl;
import com.continuuity.data.DataSetAccessor;
import com.continuuity.data.dataset.DataSetInstantiator;
import com.continuuity.data2.datafabric.ReactorDatasetNamespace;
import com.continuuity.data2.dataset2.DatasetFramework;
import com.continuuity.data2.dataset2.NamespacedDatasetFramework;
import com.continuuity.internal.app.Specifications;
import com.continuuity.internal.app.deploy.pipeline.ApplicationWithPrograms;
import com.continuuity.internal.app.runtime.BasicArguments;
import com.continuuity.internal.app.runtime.ProgramRunnerFactory;
import com.continuuity.internal.app.runtime.SimpleProgramOptions;
import com.continuuity.tephra.TransactionExecutor;
import com.continuuity.tephra.TransactionExecutorFactory;
import com.continuuity.tephra.TransactionFailureException;
import com.continuuity.tephra.TxConstants;
import com.continuuity.tephra.inmemory.InMemoryTransactionManager;
import com.continuuity.test.XSlowTests;
import com.continuuity.test.internal.AppFabricTestHelper;
import com.google.common.base.Supplier;
import com.google.common.base.Throwables;
import com.google.common.collect.Maps;
import com.google.inject.Injector;
import org.apache.twill.filesystem.LocationFactory;
import org.junit.After;
import org.junit.AfterClass;
import org.junit.Assert;
import org.junit.BeforeClass;
import org.junit.ClassRule;
import org.junit.Test;
import org.junit.experimental.categories.Category;
import org.junit.rules.TemporaryFolder;

import java.io.BufferedReader;
import java.io.BufferedWriter;
import java.io.File;
import java.io.FileReader;
import java.io.FileWriter;
import java.io.IOException;
import java.util.HashMap;
import java.util.List;
import java.util.Map;
import java.util.concurrent.TimeUnit;

/**
 *
 */
@Category(XSlowTests.class)
public class MapReduceProgramRunnerTest {
  private static Injector injector;
  private static TransactionExecutorFactory txExecutorFactory;

  private static InMemoryTransactionManager txService;
  private static DatasetFramework dsFramework;
  private static DataSetInstantiator dataSetInstantiator;

  @ClassRule
  public static TemporaryFolder tmpFolder = new TemporaryFolder();

  private static final Supplier<File> TEMP_FOLDER_SUPPLIER = new Supplier<File>() {
    @Override
    public File get() {
      try {
        return tmpFolder.newFolder();
      } catch (IOException e) {
        throw Throwables.propagate(e);
      }
    }
  };

  @BeforeClass
  public static void beforeClass() {
    // we are only gonna do long-running transactions here. Set the tx timeout to a ridiculously low value.
    // that will test that the long-running transactions actually bypass that timeout.
    CConfiguration conf = CConfiguration.create();
    conf.setInt(TxConstants.Manager.CFG_TX_TIMEOUT, 1);
    conf.setInt(TxConstants.Manager.CFG_TX_CLEANUP_INTERVAL, 2);
    injector = AppFabricTestHelper.getInjector(conf);
    txService = injector.getInstance(InMemoryTransactionManager.class);
    txExecutorFactory = injector.getInstance(TransactionExecutorFactory.class);
    dsFramework = new NamespacedDatasetFramework(injector.getInstance(DatasetFramework.class),
                                                 new ReactorDatasetNamespace(conf, DataSetAccessor.Namespace.USER));

<<<<<<< HEAD
  @Before
  public void before() throws Exception {
    DatasetFramework datasetFramework = injector.getInstance(DatasetFramework.class);
    datasetFramework.deleteAllInstances();

    injector.getInstance(InMemoryTransactionManager.class).startAndWait();
    LocationFactory locationFactory = injector.getInstance(LocationFactory.class);
    dataSetAccessor = injector.getInstance(DataSetAccessor.class);
=======
    LocationFactory locationFactory = injector.getInstance(LocationFactory.class);
    DatasetFramework datasetFramework = injector.getInstance(DatasetFramework.class);
>>>>>>> 3c8af5d8
    dataSetInstantiator =
      new DataSetInstantiator(new DataFabric2Impl(locationFactory, injector.getInstance(DataSetAccessor.class)),
                              datasetFramework, injector.getInstance(CConfiguration.class),
                              MapReduceProgramRunnerTest.class.getClassLoader());

    txService.startAndWait();
  }

  @AfterClass
  public static void afterClass() throws Exception {
    txService.stopAndWait();
  }

  @After
  public void after() throws Exception {
    // cleanup user data (only user datasets)
    dsFramework.deleteAllInstances();
  }

  @Test
  public void testMapreduceWithObjectStore() throws Exception {
    final ApplicationWithPrograms app =
      AppFabricTestHelper.deployApplicationWithManager(AppWithMapReduceUsingObjectStore.class, TEMP_FOLDER_SUPPLIER);

    ApplicationSpecification spec = Specifications.from(new AppWithMapReduceUsingObjectStore());
    dataSetInstantiator.setDataSets(spec.getDataSets().values(), spec.getDatasets().values());
    final ObjectStore<String> input = dataSetInstantiator.getDataSet("keys");

    //Populate some input
    txExecutorFactory.createExecutor(dataSetInstantiator.getTransactionAware()).execute(
      new TransactionExecutor.Subroutine() {
        @Override
        public void apply() {
          input.write(Bytes.toBytes("continuuity"), "continuuity");
          input.write(Bytes.toBytes("distributed systems"), "distributed systems");
        }
      });

    runProgram(app, AppWithMapReduceUsingObjectStore.ComputeCounts.class, false);

    final KeyValueTable output = dataSetInstantiator.getDataSet("count");
    //read output and verify result
    txExecutorFactory.createExecutor(dataSetInstantiator.getTransactionAware()).execute(
      new TransactionExecutor.Subroutine() {
        @Override
        public void apply() {
          byte[] val = output.read(Bytes.toBytes("continuuity"));
          Assert.assertTrue(val != null);
          Assert.assertEquals(Bytes.toString(val), "11");

          val = output.read(Bytes.toBytes("distributed systems"));
          Assert.assertTrue(val != null);
          Assert.assertEquals(Bytes.toString(val), "19");

        }
      });
  }

  @Test
  public void testWordCount() throws Exception {

    final ApplicationWithPrograms app = AppFabricTestHelper.deployApplicationWithManager(AppWithMapReduce.class,
                                                                                         TEMP_FOLDER_SUPPLIER);
    final String inputPath = createInput();
    final File outputDir = new File(tmpFolder.newFolder(), "output");

    ApplicationSpecification spec = Specifications.from(new AppWithMapReduce());
    dataSetInstantiator.setDataSets(spec.getDataSets().values(), spec.getDatasets().values());
    final KeyValueTable jobConfigTable = dataSetInstantiator.getDataSet("jobConfig");

    // write config into dataset
    txExecutorFactory.createExecutor(dataSetInstantiator.getTransactionAware()).execute(
      new TransactionExecutor.Subroutine() {
        @Override
        public void apply() {
          jobConfigTable.write(Bytes.toBytes("inputPath"), Bytes.toBytes(inputPath));
          jobConfigTable.write(Bytes.toBytes("outputPath"), Bytes.toBytes(outputDir.getPath()));
        }
      });

    runProgram(app, AppWithMapReduce.ClassicWordCount.class, false);

    File[] outputFiles = outputDir.listFiles();
    Assert.assertNotNull("no output files found", outputFiles);
    Assert.assertTrue("no output files found", outputFiles.length > 0);
    File outputFile = outputFiles[0];
    int lines = 0;
    BufferedReader reader = new BufferedReader(new FileReader(outputFile));
    try {
      while (true) {
        String line = reader.readLine();
        if (line == null) {
          break;
        }
        lines++;
      }
    } finally {
      reader.close();
    }
    // dummy check that output file is not empty
    Assert.assertTrue(lines > 0);
  }

  @Test
  public void testJobSuccess() throws Exception {
    testSuccess(false);
  }

  @Test
  public void testJobSuccessWithFrequentFlushing() throws Exception {
    // simplest test for periodic flushing
    // NOTE: we will change auto-flush to take into account size of buffered data, so no need to do/test a lot with
    //       current approach
    testSuccess(true);
  }

  private void testSuccess(boolean frequentFlushing) throws Exception {
    final ApplicationWithPrograms app = AppFabricTestHelper.deployApplicationWithManager(AppWithMapReduce.class,
                                                                                         TEMP_FOLDER_SUPPLIER);
    ApplicationSpecification spec = Specifications.from(new AppWithMapReduce());
    dataSetInstantiator.setDataSets(spec.getDataSets().values(), spec.getDatasets().values());

    // we need to do a "get" on all datasets we use so that they are in dataSetInstantiator.getTransactionAware()
    final TimeseriesTable table = (TimeseriesTable) dataSetInstantiator.getDataSet("timeSeries");
    final KeyValueTable beforeSubmitTable = dataSetInstantiator.getDataSet("beforeSubmit");
    final KeyValueTable onFinishTable = dataSetInstantiator.getDataSet("onFinish");
    final Table counters = dataSetInstantiator.getDataSet("counters");
    final Table countersFromContext = dataSetInstantiator.getDataSet("countersFromContext");

    // 1) fill test data
    fillTestInputData(txExecutorFactory, dataSetInstantiator, table, false);

    // 2) run job
    final long start = System.currentTimeMillis();
    runProgram(app, AppWithMapReduce.AggregateTimeseriesByTag.class, frequentFlushing);
    final long stop = System.currentTimeMillis();

    // 3) verify results
    txExecutorFactory.createExecutor(dataSetInstantiator.getTransactionAware()).execute(
      new TransactionExecutor.Subroutine() {
        @Override
        public void apply() {
          Map<String, Long> expected = Maps.newHashMap();
          // note: not all records add to the sum since filter by tag="tag1" and ts={1..3} is used
          expected.put("tag1", 18L);
          expected.put("tag2", 3L);
          expected.put("tag3", 18L);

          List<TimeseriesTable.Entry> agg = table.read(AggregateMetricsByTag.BY_TAGS, start, stop);
          Assert.assertEquals(expected.size(), agg.size());
          for (TimeseriesTable.Entry entry : agg) {
            String tag = Bytes.toString(entry.getTags()[0]);
            Assert.assertEquals((long) expected.get(tag), Bytes.toLong(entry.getValue()));
          }

          Assert.assertArrayEquals(Bytes.toBytes("beforeSubmit:done"),
                                   beforeSubmitTable.read(Bytes.toBytes("beforeSubmit")));
          Assert.assertArrayEquals(Bytes.toBytes("onFinish:done"),
                                   onFinishTable.read(Bytes.toBytes("onFinish")));

          Assert.assertTrue(counters.get(new Get("mapper")).getLong("records", 0) > 0);
          Assert.assertTrue(counters.get(new Get("reducer")).getLong("records", 0) > 0);
          Assert.assertTrue(countersFromContext.get(new Get("mapper")).getLong("records", 0) > 0);
          Assert.assertTrue(countersFromContext.get(new Get("reducer")).getLong("records", 0) > 0);
        }
      });
  }

  @Test
  public void testJobFailure() throws Exception {
    testFailure(false);
  }

  @Test
  public void testJobFailureWithFrequentFlushing() throws Exception {
    testFailure(true);
  }

  // TODO: this tests failure in Map tasks. We also need to test: failure in Reduce task, kill of a job by user.
  private void testFailure(boolean frequentFlushing) throws Exception {
    // We want to verify that when mapreduce job fails:
    // * things written in beforeSubmit() remains and visible to others
    // * things written in tasks not visible to others TODO AAA: do invalidate
    // * things written in onfinish() remains and visible to others

    // NOTE: the code of this test is similar to testTimeSeriesRecordsCount() test. We put some "bad data" intentionally
    //       here to be recognized by map tasks as a message to emulate failure

    final ApplicationWithPrograms app = AppFabricTestHelper.deployApplicationWithManager(AppWithMapReduce.class,
                                                                                         TEMP_FOLDER_SUPPLIER);
    ApplicationSpecification spec = Specifications.from(new AppWithMapReduce());
    dataSetInstantiator.setDataSets(spec.getDataSets().values(), spec.getDatasets().values());

    // we need to do a "get" on all datasets we use so that they are in dataSetInstantiator.getTransactionAware()
    final TimeseriesTable table = (TimeseriesTable) dataSetInstantiator.getDataSet("timeSeries");
    final KeyValueTable beforeSubmitTable = dataSetInstantiator.getDataSet("beforeSubmit");
    final KeyValueTable onFinishTable = dataSetInstantiator.getDataSet("onFinish");
    final Table counters = dataSetInstantiator.getDataSet("counters");
    final Table countersFromContext = dataSetInstantiator.getDataSet("countersFromContext");

    // 1) fill test data
    fillTestInputData(txExecutorFactory, dataSetInstantiator, table, true);

    // 2) run job
    final long start = System.currentTimeMillis();
    runProgram(app, AppWithMapReduce.AggregateTimeseriesByTag.class, frequentFlushing);
    final long stop = System.currentTimeMillis();

    // 3) verify results
    txExecutorFactory.createExecutor(dataSetInstantiator.getTransactionAware()).execute(
      new TransactionExecutor.Subroutine() {
        @Override
        public void apply() {
          // data should be rolled back todo: test that partially written is rolled back too
          Assert.assertTrue(table.read(AggregateMetricsByTag.BY_TAGS, start, stop).isEmpty());

          // but written beforeSubmit and onFinish is available to others
          Assert.assertArrayEquals(Bytes.toBytes("beforeSubmit:done"),
                                   beforeSubmitTable.read(Bytes.toBytes("beforeSubmit")));
          Assert.assertArrayEquals(Bytes.toBytes("onFinish:done"),
                                   onFinishTable.read(Bytes.toBytes("onFinish")));
          Assert.assertEquals(0, counters.get(new Get("mapper")).getLong("records", 0));
          Assert.assertEquals(0, counters.get(new Get("reducer")).getLong("records", 0));
          Assert.assertEquals(0, countersFromContext.get(new Get("mapper")).getLong("records", 0));
          Assert.assertEquals(0, countersFromContext.get(new Get("reducer")).getLong("records", 0));
        }
    });
  }

  private void fillTestInputData(TransactionExecutorFactory txExecutorFactory,
                                 DataSetInstantiator dataSetInstantiator,
                                 final TimeseriesTable table,
                                 final boolean withBadData) throws TransactionFailureException, InterruptedException {
    TransactionExecutor executor = txExecutorFactory.createExecutor(dataSetInstantiator.getTransactionAware());
    executor.execute(new TransactionExecutor.Subroutine() {
      @Override
      public void apply() {
        fillTestInputData(table, withBadData);
      }
    });
  }

  private void fillTestInputData(TimeseriesTable table, boolean withBadData) {
    byte[] metric1 = Bytes.toBytes("metric");
    byte[] metric2 = Bytes.toBytes("metric2");
    byte[] tag1 = Bytes.toBytes("tag1");
    byte[] tag2 = Bytes.toBytes("tag2");
    byte[] tag3 = Bytes.toBytes("tag3");
    // m1e1 = metric: 1, entity: 1
    table.write(new TimeseriesTable.Entry(metric1, Bytes.toBytes(3L), 1, tag3, tag2, tag1));
    table.write(new TimeseriesTable.Entry(metric1, Bytes.toBytes(10L), 2, tag2, tag3));
    // 55L will make job fail
    table.write(new TimeseriesTable.Entry(metric1, Bytes.toBytes(withBadData ? 55L : 15L), 3, tag1, tag3));
    table.write(new TimeseriesTable.Entry(metric1, Bytes.toBytes(23L), 4, tag2));


    table.write(new TimeseriesTable.Entry(metric2, Bytes.toBytes(4L), 3, tag1, tag3));
  }

  private void runProgram(ApplicationWithPrograms app, Class<?> programClass, boolean frequentFlushing)
    throws Exception {
    waitForCompletion(submit(app, programClass, frequentFlushing));
  }

  private void waitForCompletion(ProgramController controller) throws InterruptedException {
    while (controller.getState() == ProgramController.State.ALIVE) {
      TimeUnit.SECONDS.sleep(1);
    }
  }

  private ProgramController submit(ApplicationWithPrograms app, Class<?> programClass, boolean frequentFlushing)
    throws ClassNotFoundException {
    ProgramRunnerFactory runnerFactory = injector.getInstance(ProgramRunnerFactory.class);
    final Program program = getProgram(app, programClass);
    ProgramRunner runner = runnerFactory.create(ProgramRunnerFactory.Type.valueOf(program.getType().name()));

    HashMap<String, String> userArgs = Maps.newHashMap();
    userArgs.put("metric", "metric");
    userArgs.put("startTs", "1");
    userArgs.put("stopTs", "3");
    userArgs.put("tag", "tag1");
    if (frequentFlushing) {
      userArgs.put("frequentFlushing", "true");
    }
    return runner.run(program, new SimpleProgramOptions(program.getName(),
                                                        new BasicArguments(),
                                                        new BasicArguments(userArgs)));
  }

  private Program getProgram(ApplicationWithPrograms app, Class<?> programClass) throws ClassNotFoundException {
    for (Program p : app.getPrograms()) {
      if (programClass.getCanonicalName().equals(p.getMainClass().getCanonicalName())) {
        return p;
      }
    }
    return null;
  }

  private String createInput() throws IOException {
    File inputDir = tmpFolder.newFolder();

    File inputFile = new File(inputDir.getPath() + "/words.txt");
    inputFile.deleteOnExit();
    BufferedWriter writer = new BufferedWriter(new FileWriter(inputFile));
    try {
      writer.write("this text has");
      writer.newLine();
      writer.write("two words text inside");
    } finally {
      writer.close();
    }

    return inputDir.getPath();
  }

}<|MERGE_RESOLUTION|>--- conflicted
+++ resolved
@@ -109,19 +109,8 @@
     dsFramework = new NamespacedDatasetFramework(injector.getInstance(DatasetFramework.class),
                                                  new ReactorDatasetNamespace(conf, DataSetAccessor.Namespace.USER));
 
-<<<<<<< HEAD
-  @Before
-  public void before() throws Exception {
-    DatasetFramework datasetFramework = injector.getInstance(DatasetFramework.class);
-    datasetFramework.deleteAllInstances();
-
-    injector.getInstance(InMemoryTransactionManager.class).startAndWait();
-    LocationFactory locationFactory = injector.getInstance(LocationFactory.class);
-    dataSetAccessor = injector.getInstance(DataSetAccessor.class);
-=======
     LocationFactory locationFactory = injector.getInstance(LocationFactory.class);
     DatasetFramework datasetFramework = injector.getInstance(DatasetFramework.class);
->>>>>>> 3c8af5d8
     dataSetInstantiator =
       new DataSetInstantiator(new DataFabric2Impl(locationFactory, injector.getInstance(DataSetAccessor.class)),
                               datasetFramework, injector.getInstance(CConfiguration.class),
