angular.module(PKG.name+'.feature.applications')
  .config(function ($stateProvider, $urlRouterProvider) {

    /**
     * State Configurations
     */
    $stateProvider

      .state('ns.apps', {
<<<<<<< HEAD
        //url: '/ns/:namespace',
=======
>>>>>>> 2c5f0fb1
        abstract: true,
        templateUrl: '/assets/features/applications/templates/apps.html'
      })

      .state('ns.apps.list', {
        url: '/apps',
        templateUrl: '/assets/features/applications/templates/list.html',
        controller: 'ApplicationListController',
        ncyBreadcrumb: {
          label: 'Applications',
          parent: 'ns.overview'
        }
      })

      .state('ns.apps.application', {
        url: '/apps/:appId',
        templateUrl: '/assets/features/applications/templates/application.html',
        controller: 'ApplicationController',
        ncyBreadcrumb: {
          parent: 'ns.apps.list',
          label: '{{$state.params.appId}}'
        }
      })
        .state('ns.apps.application.tab', {
          url: '/:tab',
          ncyBreadcrumb: {
            skip: true
          }
        });

  });<|MERGE_RESOLUTION|>--- conflicted
+++ resolved
@@ -7,10 +7,6 @@
     $stateProvider
 
       .state('ns.apps', {
-<<<<<<< HEAD
-        //url: '/ns/:namespace',
-=======
->>>>>>> 2c5f0fb1
         abstract: true,
         templateUrl: '/assets/features/applications/templates/apps.html'
       })
