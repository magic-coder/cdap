/*
 * Copyright © 2014-2015 Cask Data, Inc.
 *
 * Licensed under the Apache License, Version 2.0 (the "License"); you may not
 * use this file except in compliance with the License. You may obtain a copy of
 * the License at
 *
 * http://www.apache.org/licenses/LICENSE-2.0
 *
 * Unless required by applicable law or agreed to in writing, software
 * distributed under the License is distributed on an "AS IS" BASIS, WITHOUT
 * WARRANTIES OR CONDITIONS OF ANY KIND, either express or implied. See the
 * License for the specific language governing permissions and limitations under
 * the License.
 */

package co.cask.cdap.api.app;

import co.cask.cdap.api.annotation.Beta;
import co.cask.cdap.api.data.stream.Stream;
import co.cask.cdap.api.dataset.Dataset;
import co.cask.cdap.api.dataset.DatasetProperties;
import co.cask.cdap.api.dataset.module.DatasetModule;
import co.cask.cdap.api.flow.Flow;
import co.cask.cdap.api.mapreduce.MapReduce;
import co.cask.cdap.api.procedure.Procedure;
import co.cask.cdap.api.schedule.SchedulableProgramType;
import co.cask.cdap.api.schedule.Schedule;
import co.cask.cdap.api.service.BasicService;
import co.cask.cdap.api.service.Service;
import co.cask.cdap.api.service.http.HttpServiceHandler;
import co.cask.cdap.api.spark.Spark;
import co.cask.cdap.api.workflow.Workflow;

<<<<<<< HEAD
import java.util.HashMap;
=======
import java.util.Collections;
>>>>>>> 0bb0aff4
import java.util.Map;

/**
 * A support class for {@link Application Applications} which reduces repetition and results in
 * a more readable configuration.
 *
 * <p>
 * Implement the {@link #configure()} method to define your application.
 * </p>
 * 
 * @see co.cask.cdap.api.app
 */
public abstract class AbstractApplication implements Application {
  private ApplicationContext context;
  private ApplicationConfigurer configurer;

  /**
   * Override this method to declare and configure the application.
   */
  public abstract void configure();

  @Override
  public final void configure(ApplicationConfigurer configurer, ApplicationContext context) {
    this.context = context;
    this.configurer = configurer;

    configure();
  }

  /**
   * @return The {@link ApplicationConfigurer} used to configure the {@link Application}
   */
  protected ApplicationConfigurer getConfigurer() {
    return configurer;
  }

  /**
   * @return The {@link ApplicationContext} of the {@link Application}
   */
  protected final ApplicationContext getContext() {
    return context;
  }

  /**
   * @see ApplicationConfigurer#setName(String)
   */
  protected void setName(String name) {
    configurer.setName(name);
  }

  /**
   * @see ApplicationConfigurer#setDescription(String)
   */
  protected void setDescription(String description) {
    configurer.setDescription(description);
  }

  /**
   * @see ApplicationConfigurer#addStream(Stream)
   */
  protected void addStream(Stream stream) {
    configurer.addStream(stream);
  }

  /**
   * @see ApplicationConfigurer#addDatasetModule(String, Class)
   */
  @Beta
  protected void addDatasetModule(String moduleName, Class<? extends DatasetModule> moduleClass) {
    configurer.addDatasetModule(moduleName, moduleClass);
  }

  /**
   * @see ApplicationConfigurer#addDatasetType(Class)
   */
  @Beta
  protected void addDatasetType(Class<? extends Dataset> datasetClass) {
    configurer.addDatasetType(datasetClass);
  }

  /**
   * Calls {@link ApplicationConfigurer#createDataset(String, String, DatasetProperties)}, passing empty properties.
   *
   * @see ApplicationConfigurer#createDataset(String, String, DatasetProperties)
   */
  @Beta
  protected void createDataset(String datasetName, String typeName) {
    configurer.createDataset(datasetName, typeName, DatasetProperties.EMPTY);
  }

  /**
   * Calls {@link ApplicationConfigurer#createDataset(String, String, DatasetProperties)}, passing the type name and
   * properties.
   *
   * @see ApplicationConfigurer#createDataset(String, String, co.cask.cdap.api.dataset.DatasetProperties)
   */
  @Beta
  protected void createDataset(String datasetName, String typeName, DatasetProperties properties) {
    configurer.createDataset(datasetName, typeName, properties);
  }

  /**
   * Calls {@link ApplicationConfigurer#createDataset(String, String, DatasetProperties)}, passing the dataset class
   * and properties.
   *
   * @see ApplicationConfigurer#createDataset(String, Class, co.cask.cdap.api.dataset.DatasetProperties)
   */
  protected void createDataset(String datasetName,
                               Class<? extends Dataset> datasetClass,
                               DatasetProperties properties) {
    configurer.createDataset(datasetName, datasetClass, properties);
  }

  /**
   * Calls {@link ApplicationConfigurer#createDataset(String, Class, DatasetProperties)}, passing empty properties.
   *
   * @see ApplicationConfigurer#createDataset(String, Class, DatasetProperties)
   */
  protected void createDataset(String datasetName,
                               Class<? extends Dataset> datasetClass) {
    configurer.createDataset(datasetName, datasetClass, DatasetProperties.EMPTY);
  }

  /**
   * @see ApplicationConfigurer#addFlow(Flow)
   */
  protected void addFlow(Flow flow) {
    configurer.addFlow(flow);
  }

  /**
   * @see ApplicationConfigurer#addProcedure(Procedure)
   * @deprecated As of version 2.6.0,  replaced by {@link co.cask.cdap.api.service.Service}
   */
  @Deprecated
  protected void addProcedure(Procedure procedure) {
    configurer.addProcedure(procedure);
  }

  /**
   * @see ApplicationConfigurer#addProcedure(Procedure, int)
   * @deprecated As of version 2.6.0, replaced by {@link co.cask.cdap.api.service.Service}
   */
  @Deprecated
  protected void addProcedure(Procedure procedure, int instances) {
    configurer.addProcedure(procedure, instances);
  }

  /**
   * @see ApplicationConfigurer#addMapReduce(MapReduce)
   */
  protected void addMapReduce(MapReduce mapReduce) {
    configurer.addMapReduce(mapReduce);
  }

  /**
   * @see ApplicationConfigurer#addSpark(Spark)
   */
  protected void addSpark(Spark spark) {
    configurer.addSpark(spark);
  }

  /**
   * @see ApplicationConfigurer#addWorkflow(Workflow)
   */
  protected void addWorkflow(Workflow workflow) {
    configurer.addWorkflow(workflow);
  }

  /**
   * @see ApplicationConfigurer#addService(Service)
   */
  protected void addService(Service service) {
    configurer.addService(service);
  }

  /**
   * Adds a {@link Service} that consists of the given {@link HttpServiceHandler}.
   *
   * @param name Name of the Service
   * @param handler handler for the Service
   * @param handlers more handlers for the Service
   */
  protected void addService(String name, HttpServiceHandler handler, HttpServiceHandler...handlers) {
    configurer.addService(new BasicService(name, handler, handlers));
  }

  /**
   * Schedules the specified {@link Workflow}
   * @param schedule the schedule to be added for the Workflow
   * @param workflowName the name of the Workflow
   */
  protected void scheduleWorkflow(Schedule schedule, String workflowName) {
<<<<<<< HEAD
    scheduleWorkflow(schedule, workflowName, new HashMap<String, String>());
=======
    scheduleWorkflow(schedule, workflowName, Collections.<String, String>emptyMap());
>>>>>>> 0bb0aff4
  }

  /**
   * Schedule the specified {@link Workflow}
   * @param scheduleName the name of the Schedule
   * @param cronTab the crontab entry for the Schedule
   * @param workflowName the name of the Workflow
   */
  protected void scheduleWorkflow(String scheduleName, String cronTab, String workflowName) {
    String scheduleDescription = scheduleName + " with crontab " + cronTab;
    scheduleWorkflow(new Schedule(scheduleName, scheduleDescription, cronTab), workflowName,
<<<<<<< HEAD
                     new HashMap<String, String>());
=======
                     Collections.<String, String>emptyMap());
>>>>>>> 0bb0aff4
  }

  /**
   * Schedule the specified {@link Workflow}
   * @param scheduleName the name of the Schedule
   * @param cronTab the crontab entry for the Schedule
   * @param workflowName the name of the Workflow
   * @param properties properties to be added for the Schedule
   */
  protected void scheduleWorkflow(String scheduleName, String cronTab, String workflowName,
                                  Map<String, String> properties) {
    String scheduleDescription = scheduleName + " with crontab " + cronTab;
    scheduleWorkflow(new Schedule(scheduleName, scheduleDescription, cronTab), workflowName, properties);
  }

  /**
   * Schedule the specified {@link Workflow}
   * @param schedule the schedule to be added for the Workflow
   * @param workflowName the name of the Workflow
   * @param properties properties to be added for the Schedule
   */
  protected void scheduleWorkflow(Schedule schedule, String workflowName, Map<String, String> properties) {
    configurer.addSchedule(schedule, SchedulableProgramType.WORKFLOW, workflowName, properties);
  }
}<|MERGE_RESOLUTION|>--- conflicted
+++ resolved
@@ -32,11 +32,7 @@
 import co.cask.cdap.api.spark.Spark;
 import co.cask.cdap.api.workflow.Workflow;
 
-<<<<<<< HEAD
-import java.util.HashMap;
-=======
 import java.util.Collections;
->>>>>>> 0bb0aff4
 import java.util.Map;
 
 /**
@@ -230,11 +226,7 @@
    * @param workflowName the name of the Workflow
    */
   protected void scheduleWorkflow(Schedule schedule, String workflowName) {
-<<<<<<< HEAD
-    scheduleWorkflow(schedule, workflowName, new HashMap<String, String>());
-=======
     scheduleWorkflow(schedule, workflowName, Collections.<String, String>emptyMap());
->>>>>>> 0bb0aff4
   }
 
   /**
@@ -246,11 +238,7 @@
   protected void scheduleWorkflow(String scheduleName, String cronTab, String workflowName) {
     String scheduleDescription = scheduleName + " with crontab " + cronTab;
     scheduleWorkflow(new Schedule(scheduleName, scheduleDescription, cronTab), workflowName,
-<<<<<<< HEAD
-                     new HashMap<String, String>());
-=======
                      Collections.<String, String>emptyMap());
->>>>>>> 0bb0aff4
   }
 
   /**
