--- conflicted
+++ resolved
@@ -51,19 +51,9 @@
   private final NamespaceAdmin namespaceAdmin;
 
   @Inject
-<<<<<<< HEAD
-  public NamespaceHttpHandler(Authenticator authenticator, StoreFactory storeFactory,
-                              PreferencesStore preferencesStore, DashboardStore dashboardStore,
-                              SecureHandler secureHandler) {
+  public NamespaceHttpHandler(Authenticator authenticator, SecureHandler secureHandler, NamespaceAdmin namespaceAdmin) {
     super(authenticator, secureHandler);
-    this.store = storeFactory.create();
-    this.preferencesStore = preferencesStore;
-    this.dashboardStore = dashboardStore;
-=======
-  public NamespaceHttpHandler(Authenticator authenticator, NamespaceAdmin namespaceAdmin) {
-    super(authenticator);
     this.namespaceAdmin = namespaceAdmin;
->>>>>>> 534b5676
   }
 
   @GET
