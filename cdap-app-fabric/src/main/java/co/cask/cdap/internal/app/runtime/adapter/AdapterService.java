--- conflicted
+++ resolved
@@ -31,6 +31,7 @@
 import co.cask.cdap.common.conf.CConfiguration;
 import co.cask.cdap.common.conf.Constants;
 import co.cask.cdap.common.exception.AdapterNotFoundException;
+import co.cask.cdap.common.exception.AdapterTypeNotFoundException;
 import co.cask.cdap.common.exception.ApplicationNotFoundException;
 import co.cask.cdap.common.exception.NamespaceNotFoundException;
 import co.cask.cdap.common.exception.NotFoundException;
@@ -82,7 +83,6 @@
 import java.util.jar.Attributes;
 import java.util.jar.JarFile;
 import java.util.jar.Manifest;
-import javax.annotation.Nullable;
 
 /**
  * Service that manages lifecycle of Adapters.
@@ -100,7 +100,7 @@
   private final Scheduler scheduler;
   private final Store store;
   private final PreferencesStore preferencesStore;
-  private Map<String, AdapterTypeInfo> adapterTypeInfos;
+  private Map<Id.AdapterType, AdapterTypeInfo> adapterTypeInfos;
 
   @Inject
   public AdapterService(CConfiguration configuration, DatasetFramework datasetFramework, Scheduler scheduler,
@@ -136,92 +136,44 @@
    * @param adapterType adapter type
    * @return instance of {@link AdapterTypeInfo} if available, null otherwise
    */
-  @Nullable
-  public AdapterTypeInfo getAdapterTypeInfo(String adapterType) {
-    return this.adapterTypeInfos.get(adapterType);
+  public AdapterTypeInfo getAdapterTypeInfo(Id.AdapterType adapterType) throws AdapterTypeNotFoundException {
+    if (!adapterTypeInfos.containsKey(adapterType)) {
+      throw new AdapterTypeNotFoundException(adapterType);
+    }
+    return adapterTypeInfos.get(adapterType);
   }
 
   /**
    * Retrieves the {@link AdapterSpecification} specified by the name in a given namespace.
    *
-<<<<<<< HEAD
    * @param adapter the adapter
    * @return requested {@link AdapterSpecification} or null if no such AdapterInfo exists
    * @throws AdapterNotFoundException if the requested adapter is not found
    */
   public AdapterSpecification getAdapter(Id.Adapter adapter) throws AdapterNotFoundException {
-    AdapterSpecification adapterSpec = store.getAdapter(adapter);
-=======
-   * @param namespaceId namespace to lookup the adapter
-   * @param adapterName name of the adapter
-   * @return requested {@link AdapterSpecification} or null if no such AdapterInfo exists
-   * @throws AdapterNotFoundException if the requested adapter is not found
-   */
-  public AdapterSpecification getAdapter(String namespaceId, String adapterName) throws AdapterNotFoundException {
-    Id.Namespace namespace = Id.Namespace.from(namespaceId);
-    Id.Adapter adapter = Id.Adapter.from(namespace, adapterName);
-    AdapterSpecification adapterSpec = store.getAdapter(namespace, adapterName);
->>>>>>> 01505ca8
-    if (adapterSpec == null) {
-      throw new AdapterNotFoundException(adapter);
-    }
-    return adapterSpec;
+    return store.getAdapter(adapter);
   }
 
   /**
    * Retrieves the status of an Adapter specified by the name in a given namespace.
    *
-<<<<<<< HEAD
    * @param adapter the adapter
    * @return requested Adapter's status
    * @throws AdapterNotFoundException if the requested adapter is not found
    */
   public AdapterStatus getAdapterStatus(Id.Adapter adapter) throws AdapterNotFoundException {
-    AdapterStatus adapterStatus = store.getAdapterStatus(adapter);
-=======
-   * @param namespaceId namespace to lookup the adapter
-   * @param adapterName name of the adapter
-   * @return requested Adapter's status
-   * @throws AdapterNotFoundException if the requested adapter is not found
-   */
-  public AdapterStatus getAdapterStatus(String namespaceId, String adapterName) throws AdapterNotFoundException {
-    Id.Namespace namespace = Id.Namespace.from(namespaceId);
-    Id.Adapter adapter = Id.Adapter.from(namespace, adapterName);
-    AdapterStatus adapterStatus = store.getAdapterStatus(namespace, adapterName);
->>>>>>> 01505ca8
-    if (adapterStatus == null) {
-      throw new AdapterNotFoundException(adapter);
-    }
-    return adapterStatus;
+    return store.getAdapterStatus(adapter);
   }
 
   /**
    * Sets the status of an Adapter specified by the name in a given namespace.
    *
-<<<<<<< HEAD
    * @param adapter the adapter
    * @return specified Adapter's previous status
    * @throws AdapterNotFoundException if the specified adapter is not found
    */
-  public AdapterStatus setAdapterStatus(Id.Adapter adapter, AdapterStatus status)
-    throws AdapterNotFoundException {
-    AdapterStatus existingStatus = store.setAdapterStatus(adapter, status);
-=======
-   * @param namespaceId namespace of the adapter
-   * @param adapterName name of the adapter
-   * @return specified Adapter's previous status
-   * @throws AdapterNotFoundException if the specified adapter is not found
-   */
-  public AdapterStatus setAdapterStatus(String namespaceId, String adapterName, AdapterStatus status)
-    throws AdapterNotFoundException {
-    Id.Namespace namespace = Id.Namespace.from(namespaceId);
-    Id.Adapter adapter = Id.Adapter.from(namespace, adapterName);
-    AdapterStatus existingStatus = store.setAdapterStatus(Id.Namespace.from(namespaceId), adapterName, status);
->>>>>>> 01505ca8
-    if (existingStatus == null) {
-      throw new AdapterNotFoundException(adapter);
-    }
-    return existingStatus;
+  public AdapterStatus setAdapterStatus(Id.Adapter adapter, AdapterStatus status) throws AdapterNotFoundException {
+    return store.setAdapterStatus(adapter, status);
   }
 
   /**
@@ -330,25 +282,14 @@
                                   String.format("Unsupported program type %s for adapter", programType.toString()));
       Map<String, WorkflowSpecification> workflowSpecs = appSpec.getWorkflows();
       for (Map.Entry<String, WorkflowSpecification> entry : workflowSpecs.entrySet()) {
-        Id.Program programId = Id.Program.from(adapterApp, entry.getValue().getName());
+        Id.Program programId = Id.Program.from(adapter.getNamespace(), appSpec.getName(),
+                                               programType, entry.getValue().getName());
         scheduler.suspendSchedule(programId, SchedulableProgramType.WORKFLOW,
                                   constructScheduleName(programId, adapter.getId()));
       }
-
-<<<<<<< HEAD
       setAdapterStatus(adapter, AdapterStatus.STOPPED);
     } catch (ApplicationNotFoundException e) {
-      throw new AdapterNotFoundException(adapter);
-=======
-    ProgramType programType = adapterTypeInfos.get(adapterSpec.getType()).getProgramType();
-    Preconditions.checkArgument(programType.equals(ProgramType.WORKFLOW),
-                                String.format("Unsupported program type %s for adapter", programType.toString()));
-    Map<String, WorkflowSpecification> workflowSpecs = appSpec.getWorkflows();
-    for (Map.Entry<String, WorkflowSpecification> entry : workflowSpecs.entrySet()) {
-      Id.Program programId = Id.Program.from(namespace, appSpec.getName(), programType, entry.getValue().getName());
-      scheduler.suspendSchedule(programId, SchedulableProgramType.WORKFLOW,
-                                constructScheduleName(programId, adapterName));
->>>>>>> 01505ca8
+        throw new AdapterNotFoundException(adapter);
     }
   }
 
@@ -370,25 +311,14 @@
                                   String.format("Unsupported program type %s for adapter", programType.toString()));
       Map<String, WorkflowSpecification> workflowSpecs = appSpec.getWorkflows();
       for (Map.Entry<String, WorkflowSpecification> entry : workflowSpecs.entrySet()) {
-        Id.Program programId = Id.Program.from(adapterApp, entry.getValue().getName());
+        Id.Program programId = Id.Program.from(adapter.getNamespace(), appSpec.getName(),
+                                               programType, entry.getValue().getName());
         scheduler.resumeSchedule(programId, SchedulableProgramType.WORKFLOW,
                                  constructScheduleName(programId, adapter.getId()));
       }
-
-<<<<<<< HEAD
       setAdapterStatus(adapter, AdapterStatus.STARTED);
     } catch (ApplicationNotFoundException e) {
       throw new AdapterNotFoundException(adapter);
-=======
-    ProgramType programType = adapterTypeInfos.get(adapterSpec.getType()).getProgramType();
-    Preconditions.checkArgument(programType.equals(ProgramType.WORKFLOW),
-                                String.format("Unsupported program type %s for adapter", programType.toString()));
-    Map<String, WorkflowSpecification> workflowSpecs = appSpec.getWorkflows();
-    for (Map.Entry<String, WorkflowSpecification> entry : workflowSpecs.entrySet()) {
-      Id.Program programId = Id.Program.from(namespace, appSpec.getName(), programType, entry.getValue().getName());
-      scheduler.resumeSchedule(programId, SchedulableProgramType.WORKFLOW,
-                               constructScheduleName(programId, adapterName));
->>>>>>> 01505ca8
     }
   }
 
@@ -422,7 +352,7 @@
       DeploymentInfo deploymentInfo = new DeploymentInfo(adapterTypeInfo.getFile(), destination,
                                                          ApplicationDeployScope.SYSTEM);
       ApplicationWithPrograms applicationWithPrograms =
-        manager.deploy(Id.Namespace.from(namespaceId), adapterTypeInfo.getType(), deploymentInfo).get();
+        manager.deploy(Id.Namespace.from(namespaceId), adapterTypeInfo.getType().getId(), deploymentInfo).get();
       return applicationWithPrograms.getSpecification();
     } catch (Exception e) {
       throw new RuntimeException(e);
@@ -484,7 +414,7 @@
   private void deleteSchedule(Id.Program programId, SchedulableProgramType programType, String scheduleName)
     throws NotFoundException, SchedulerException {
 
-    Id.Schedule schedule = Id.Schedule.from(programId, programType, scheduleName);
+    Id.Schedule schedule = Id.Schedule.from(programId, scheduleName);
     scheduler.deleteSchedule(programId, programType, scheduleName);
     //TODO: Scheduler API should also manage the MDS.
     store.deleteSchedule(schedule);
@@ -578,7 +508,7 @@
     if (manifest != null) {
       Attributes mainAttributes = manifest.getMainAttributes();
 
-      String adapterType = mainAttributes.getValue(AdapterManifestAttributes.ADAPTER_TYPE);
+      Id.AdapterType adapterType = Id.AdapterType.from(mainAttributes.getValue(AdapterManifestAttributes.ADAPTER_TYPE));
       String adapterProgramType = mainAttributes.getValue(AdapterManifestAttributes.ADAPTER_PROGRAM_TYPE);
       String defaultAdapterProperties = mainAttributes.getValue(AdapterManifestAttributes.ADAPTER_PROPERTIES);
 
