--- conflicted
+++ resolved
@@ -16,14 +16,10 @@
 
 package co.cask.cdap.internal.app.runtime.batch;
 
-<<<<<<< HEAD
 import co.cask.cdap.api.Resources;
-=======
 import co.cask.cdap.api.data.batch.BatchReadable;
-import co.cask.cdap.api.data.batch.BatchWritable;
 import co.cask.cdap.api.data.batch.InputFormatProvider;
 import co.cask.cdap.api.data.batch.OutputFormatProvider;
->>>>>>> 70196410
 import co.cask.cdap.api.data.batch.Split;
 import co.cask.cdap.api.dataset.Dataset;
 import co.cask.cdap.api.mapreduce.MapReduceContext;
@@ -73,13 +69,10 @@
 
   private String outputDatasetName;
   private Job job;
-<<<<<<< HEAD
   private Resources mapperResources;
   private Resources reducerResources;
-=======
   private Dataset outputDataset;
   private Dataset inputDataset;
->>>>>>> 70196410
 
   public BasicMapReduceContext(Program program,
                                MapReduceMetrics.TaskType type,
@@ -123,14 +116,11 @@
     }
     this.loggingContext = new MapReduceLoggingContext(getNamespaceId(), getApplicationId(), getProgramName());
     this.spec = spec;
-<<<<<<< HEAD
     this.mapperResources = spec.getMapperResources();
     this.reducerResources = spec.getReducerResources();
-=======
     // initialize input/output to what the spec says. These can be overwritten at runtime.
     this.inputDatasetName = spec.getInputDataSet();
     this.outputDatasetName = spec.getOutputDataSet();
->>>>>>> 70196410
   }
 
   @Override
@@ -183,7 +173,6 @@
   }
 
   @Override
-<<<<<<< HEAD
   public void setMapperResources(Resources resources) {
     this.mapperResources = resources;
   }
@@ -191,7 +180,8 @@
   @Override
   public void setReducerResources(Resources resources) {
     this.reducerResources = resources;
-=======
+  }
+
   public void setInput(String inputDatasetName, Dataset dataset) {
     if (!(dataset instanceof BatchReadable) && !(dataset instanceof InputFormatProvider)) {
       throw new IllegalArgumentException("Input dataset must be a BatchReadable or InputFormatProvider.");
@@ -259,7 +249,6 @@
 
     // if we got here, a dataset is not the input.
     return null;
->>>>>>> 70196410
   }
 
   private static MetricsCollector getMetricCollector(MetricsCollectionService service, MetricsScope scope,
