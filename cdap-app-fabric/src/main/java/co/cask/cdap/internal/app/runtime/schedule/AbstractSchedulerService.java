/*
 * Copyright © 2014-2015 Cask Data, Inc.
 *
 * Licensed under the Apache License, Version 2.0 (the "License"); you may not
 * use this file except in compliance with the License. You may obtain a copy of
 * the License at
 *
 * http://www.apache.org/licenses/LICENSE-2.0
 *
 * Unless required by applicable law or agreed to in writing, software
 * distributed under the License is distributed on an "AS IS" BASIS, WITHOUT
 * WARRANTIES OR CONDITIONS OF ANY KIND, either express or implied. See the
 * License for the specific language governing permissions and limitations under
 * the License.
 */

package co.cask.cdap.internal.app.runtime.schedule;

import co.cask.cdap.api.schedule.SchedulableProgramType;
import co.cask.cdap.api.schedule.Schedule;
import co.cask.cdap.app.runtime.ProgramRuntimeService;
import co.cask.cdap.app.store.Store;
import co.cask.cdap.app.store.StoreFactory;
import co.cask.cdap.config.PreferencesStore;
import co.cask.cdap.proto.Id;
import com.google.common.base.Preconditions;
import com.google.common.base.Supplier;
import com.google.common.base.Throwables;
import com.google.common.collect.ImmutableList;
import com.google.common.collect.Lists;
import com.google.common.util.concurrent.AbstractIdleService;
import org.quartz.CronScheduleBuilder;
import org.quartz.Job;
import org.quartz.JobBuilder;
import org.quartz.JobDetail;
import org.quartz.JobKey;
import org.quartz.Scheduler;
import org.quartz.SchedulerException;
import org.quartz.Trigger;
import org.quartz.TriggerBuilder;
import org.quartz.TriggerKey;
import org.quartz.spi.JobFactory;
import org.quartz.spi.TriggerFiredBundle;
import org.slf4j.Logger;
import org.slf4j.LoggerFactory;

import java.util.List;

/**
 * Abstract scheduler service common scheduling functionality. The extending classes should implement
 * prestart and poststop hooks to perform any action before starting the quartz scheduler and after stopping
 * the quartz scheduler.
 */
public abstract class AbstractSchedulerService extends AbstractIdleService implements SchedulerService {

  private static final Logger LOG = LoggerFactory.getLogger(AbstractSchedulerService.class);
  private final WrappedScheduler delegate;

  public AbstractSchedulerService(Supplier<org.quartz.Scheduler> schedulerSupplier, StoreFactory storeFactory,
                                  ProgramRuntimeService programRuntimeService, PreferencesStore preferencesStore) {
    this.delegate = new WrappedScheduler(schedulerSupplier, storeFactory, programRuntimeService, preferencesStore);
  }

  /**
   * Start the quartz scheduler service.
   */
  protected final void startScheduler() {
    try {
      delegate.start();
      LOG.info("Started scheduler");
    } catch (SchedulerException e) {
      LOG.error("Error starting scheduler {}", e.getCause(), e);
      throw Throwables.propagate(e);
    }
  }

  /**
   * Stop the quartz scheduler service.
   */
  protected final void stopScheduler() {
    try {
      delegate.stop();
      LOG.info("Stopped scheduler");
    } catch (SchedulerException e) {
      LOG.error("Error stopping scheduler {}", e.getCause(), e);
      throw Throwables.propagate(e);
    }
  }

  @Override
<<<<<<< HEAD
  public void schedule(Id.Program programId, SchedulableProgramType programType, Schedule schedule) {
    delegate.schedule(programId, programType, schedule);
  }

  @Override
=======
>>>>>>> 0bb0aff4
  public void schedule(Id.Program programId, SchedulableProgramType programType, Iterable<Schedule> schedules) {
    delegate.schedule(programId, programType, schedules);
  }

  @Override
  public List<ScheduledRuntime> nextScheduledRuntime(Id.Program program, SchedulableProgramType programType) {
   return delegate.nextScheduledRuntime(program, programType);
  }

  @Override
  public List<String> getScheduleIds(Id.Program program, SchedulableProgramType programType) {
    return delegate.getScheduleIds(program, programType);
  }

  @Override
  public void suspendSchedule(Id.Program program, SchedulableProgramType programType, String scheduleName) {
    delegate.suspendSchedule(program, programType, scheduleName);
  }

  @Override
  public void resumeSchedule(Id.Program program, SchedulableProgramType programType, String scheduleName) {
    delegate.resumeSchedule(program, programType, scheduleName);
  }

  @Override
  public void deleteSchedule(Id.Program program, SchedulableProgramType programType, String scheduleName) {
    delegate.deleteSchedule(program, programType, scheduleName);
  }

  @Override
  public void deleteSchedules(Id.Program program, SchedulableProgramType programType) {
    delegate.deleteSchedules(program, programType);
  }

  @Override
  public ScheduleState scheduleState (Id.Program program, SchedulableProgramType programType, String scheduleName) {
    return delegate.scheduleState(program, programType, scheduleName);
  }

  /**
   * class that wraps Quartz scheduler. Needed to delegate start stop operations to classes that extend
   * DefaultSchedulerService.
   */
  static final class WrappedScheduler implements co.cask.cdap.internal.app.runtime.schedule.Scheduler {
    private Scheduler scheduler;
    private final StoreFactory storeFactory;
    private final Supplier<Scheduler> schedulerSupplier;
    private final ProgramRuntimeService programRuntimeService;
    private final PreferencesStore preferencesStore;

    WrappedScheduler(Supplier<Scheduler> schedulerSupplier, StoreFactory storeFactory,
                     ProgramRuntimeService programRuntimeService, PreferencesStore preferencesStore) {
      this.schedulerSupplier = schedulerSupplier;
      this.storeFactory = storeFactory;
      this.programRuntimeService = programRuntimeService;
      this.scheduler = null;
      this.preferencesStore = preferencesStore;
    }

    void start() throws SchedulerException {
      scheduler = schedulerSupplier.get();
      scheduler.setJobFactory(createJobFactory(storeFactory.create()));
      scheduler.start();
    }

    void stop() throws SchedulerException {
      if (scheduler != null) {
        scheduler.shutdown();
      }
    }

    @Override
<<<<<<< HEAD
    public void schedule(Id.Program programId, SchedulableProgramType programType, Schedule schedule) {
      schedule(programId, programType, ImmutableList.of(schedule));
    }

    @Override
=======
>>>>>>> 0bb0aff4
    public void schedule(Id.Program programId, SchedulableProgramType programType, Iterable<Schedule> schedules) {
      checkInitialized();
      Preconditions.checkNotNull(schedules);

      String jobKey = getJobKey(programId, programType).getName();
      JobDetail job = JobBuilder.newJob(DefaultSchedulerService.ScheduledJob.class)
        .withIdentity(jobKey)
        .storeDurably(true)
        .build();
      try {
        scheduler.addJob(job, true);
      } catch (SchedulerException e) {
        throw Throwables.propagate(e);
      }
      for (Schedule schedule : schedules) {
        String scheduleName = schedule.getName();
        String cronEntry = schedule.getCronEntry();
        String triggerKey = getScheduleId(programId, programType, scheduleName);

        LOG.debug("Scheduling job {} with cron {}", scheduleName, cronEntry);

        Trigger trigger = TriggerBuilder.newTrigger()
          .withIdentity(triggerKey)
          .forJob(job)
          .withSchedule(CronScheduleBuilder
                          .cronSchedule(getQuartzCronExpression(cronEntry)))
          .build();
        try {
          scheduler.scheduleJob(trigger);
        } catch (SchedulerException e) {
          throw Throwables.propagate(e);
        }
      }
    }

    @Override
    public List<ScheduledRuntime> nextScheduledRuntime(Id.Program program, SchedulableProgramType programType) {
      checkInitialized();

      List<ScheduledRuntime> scheduledRuntimes = Lists.newArrayList();
      try {
        for (Trigger trigger : scheduler.getTriggersOfJob(getJobKey(program, programType))) {
          ScheduledRuntime runtime = new ScheduledRuntime(trigger.getKey().toString(),
                                                          trigger.getNextFireTime().getTime());
          scheduledRuntimes.add(runtime);
        }
      } catch (SchedulerException e) {
        throw Throwables.propagate(e);
      }
      return scheduledRuntimes;
    }

    @Override
    public List<String> getScheduleIds(Id.Program program, SchedulableProgramType programType) {
      checkInitialized();

      List<String> scheduleIds = Lists.newArrayList();
      try {
        for (Trigger trigger : scheduler.getTriggersOfJob(getJobKey(program, programType))) {
          scheduleIds.add(trigger.getKey().getName());
        }
      }   catch (SchedulerException e) {
        throw Throwables.propagate(e);
      }
      return scheduleIds;
    }


    @Override
    public void suspendSchedule(Id.Program program, SchedulableProgramType programType, String scheduleName) {
      checkInitialized();
      try {
        scheduler.pauseTrigger(new TriggerKey(getScheduleId(program, programType, scheduleName)));
      } catch (SchedulerException e) {
        throw Throwables.propagate(e);
      }
    }

    @Override
    public void resumeSchedule(Id.Program program, SchedulableProgramType programType, String scheduleName) {
      checkInitialized();
      try {
        scheduler.resumeTrigger(new TriggerKey(getScheduleId(program, programType, scheduleName)));
      } catch (SchedulerException e) {
        throw Throwables.propagate(e);
      }
    }

    @Override
    public void deleteSchedule(Id.Program program, SchedulableProgramType programType, String scheduleName) {
      checkInitialized();
      try {
        Trigger trigger = scheduler.getTrigger(new TriggerKey(getScheduleId(program, programType, scheduleName)));
        Preconditions.checkNotNull(trigger);

        scheduler.unscheduleJob(trigger.getKey());

        JobKey jobKey = trigger.getJobKey();
        if (scheduler.getTriggersOfJob(jobKey).isEmpty()) {
          scheduler.deleteJob(jobKey);
        }
      } catch (SchedulerException e) {
        throw Throwables.propagate(e);
      }
    }

    @Override
    public void deleteSchedules(Id.Program program, SchedulableProgramType programType) {
      checkInitialized();
      try {
        scheduler.deleteJob(getJobKey(program, programType));
      } catch (SchedulerException e) {
        throw Throwables.propagate(e);
      }
    }

    @Override
    public ScheduleState scheduleState(Id.Program program, SchedulableProgramType programType, String scheduleName) {
      checkInitialized();
      try {
        Trigger.TriggerState state = scheduler.getTriggerState(new TriggerKey(getScheduleId(program, programType,
                                                                                            scheduleName)));
        // Map trigger state to schedule state.
        // This method is only interested in returning if the scheduler is
        // Paused, Scheduled or NotFound.
        switch (state) {
          case NONE:
            return ScheduleState.NOT_FOUND;
          case PAUSED:
            return ScheduleState.SUSPENDED;
          default:
            return ScheduleState.SCHEDULED;
        }
      } catch (SchedulerException e) {
        throw Throwables.propagate(e);
      }
    }

    private void checkInitialized() {
      Preconditions.checkNotNull(scheduler, "Scheduler not yet initialized");
    }

    private String getScheduleId(Id.Program program, SchedulableProgramType programType, String scheduleName) {
      return String.format("%s:%s", getJobKey(program, programType).getName(), scheduleName);
    }


    private JobKey getJobKey(Id.Program program, SchedulableProgramType programType) {
<<<<<<< HEAD
      return new JobKey(String.format("%s:%s:%s:%s", programType.name(), program.getNamespaceId(),
                                      program.getApplicationId(), program.getId()));
=======
      return new JobKey(String.format("%s:%s:%s:%s", program.getNamespaceId(), program.getApplicationId(),
                                      programType.name(), program.getId()));
>>>>>>> 0bb0aff4
    }

    //Helper function to adapt cron entry to a cronExpression that is usable by quartz.
    //1. Quartz doesn't support wild-carding of both day-of-the-week and day-of-the-month
    //2. Quartz resolution is in seconds which cron entry doesn't support.
    private String getQuartzCronExpression(String cronEntry) {
      // Checks if the cronEntry is quartz cron Expression or unix like cronEntry format.
      // CronExpression will directly be used for tests.
      String parts [] = cronEntry.split(" ");
      Preconditions.checkArgument(parts.length >= 5 , "Invalid cron entry format");
      if (parts.length == 5) {
        //cron entry format
        StringBuilder cronStringBuilder = new StringBuilder("0 " + cronEntry);
        if (cronStringBuilder.charAt(cronStringBuilder.length() - 1) == '*') {
          cronStringBuilder.setCharAt(cronStringBuilder.length() - 1, '?');
        }
        return cronStringBuilder.toString();
      } else {
        //Use the given cronExpression
        return cronEntry;
      }
    }

    private JobFactory createJobFactory(final Store store) {
      return new JobFactory() {
        @Override
        public Job newJob(TriggerFiredBundle bundle, org.quartz.Scheduler scheduler) throws SchedulerException {
          Class<? extends Job> jobClass = bundle.getJobDetail().getJobClass();

          if (DefaultSchedulerService.ScheduledJob.class.isAssignableFrom(jobClass)) {
            return new DefaultSchedulerService.ScheduledJob(store, programRuntimeService, preferencesStore);
          } else {
            try {
              return jobClass.newInstance();
            } catch (Exception e) {
              throw new SchedulerException("Failed to create instance of " + jobClass, e);
            }
          }
        }
      };
    }
  }
}<|MERGE_RESOLUTION|>--- conflicted
+++ resolved
@@ -88,14 +88,11 @@
   }
 
   @Override
-<<<<<<< HEAD
   public void schedule(Id.Program programId, SchedulableProgramType programType, Schedule schedule) {
     delegate.schedule(programId, programType, schedule);
   }
 
   @Override
-=======
->>>>>>> 0bb0aff4
   public void schedule(Id.Program programId, SchedulableProgramType programType, Iterable<Schedule> schedules) {
     delegate.schedule(programId, programType, schedules);
   }
@@ -168,14 +165,11 @@
     }
 
     @Override
-<<<<<<< HEAD
     public void schedule(Id.Program programId, SchedulableProgramType programType, Schedule schedule) {
       schedule(programId, programType, ImmutableList.of(schedule));
     }
 
     @Override
-=======
->>>>>>> 0bb0aff4
     public void schedule(Id.Program programId, SchedulableProgramType programType, Iterable<Schedule> schedules) {
       checkInitialized();
       Preconditions.checkNotNull(schedules);
@@ -324,13 +318,8 @@
 
 
     private JobKey getJobKey(Id.Program program, SchedulableProgramType programType) {
-<<<<<<< HEAD
-      return new JobKey(String.format("%s:%s:%s:%s", programType.name(), program.getNamespaceId(),
-                                      program.getApplicationId(), program.getId()));
-=======
       return new JobKey(String.format("%s:%s:%s:%s", program.getNamespaceId(), program.getApplicationId(),
                                       programType.name(), program.getId()));
->>>>>>> 0bb0aff4
     }
 
     //Helper function to adapt cron entry to a cronExpression that is usable by quartz.
