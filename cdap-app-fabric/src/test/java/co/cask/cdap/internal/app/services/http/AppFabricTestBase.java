--- conflicted
+++ resolved
@@ -103,14 +103,11 @@
   private static DatasetOpExecutor dsOpService;
   private static DatasetService datasetService;
   private static TransactionSystemClient txClient;
-<<<<<<< HEAD
   private static StreamCoordinatorClient streamCoordinatorClient;
-=======
   private static final TempFolder TEMP_FOLDER = new TempFolder();
   private static LocationFactory locationFactory;
   private static File adapterDir;
   private static final String adapterFolder = "adapter";
->>>>>>> bfcc2d9c
 
   @BeforeClass
   public static void beforeClass() throws Throwable {
@@ -295,8 +292,6 @@
     throws Exception {
     return deploy(application, apiVersion, namespace, null);
   }
-
-
 
   /**
    * Deploys an application with (optionally) a defined app name
