/*
 * Copyright © 2014-2015 Cask Data, Inc.
 *
 * Licensed under the Apache License, Version 2.0 (the "License"); you may not
 * use this file except in compliance with the License. You may obtain a copy of
 * the License at
 *
 * http://www.apache.org/licenses/LICENSE-2.0
 *
 * Unless required by applicable law or agreed to in writing, software
 * distributed under the License is distributed on an "AS IS" BASIS, WITHOUT
 * WARRANTIES OR CONDITIONS OF ANY KIND, either express or implied. See the
 * License for the specific language governing permissions and limitations under
 * the License.
 */

package co.cask.cdap.internal.app.store;

import co.cask.cdap.AllProgramsApp;
import co.cask.cdap.AppWithNoServices;
import co.cask.cdap.AppWithServices;
import co.cask.cdap.AppWithWorkflow;
import co.cask.cdap.FlowMapReduceApp;
import co.cask.cdap.NoProgramsApp;
import co.cask.cdap.ToyApp;
import co.cask.cdap.WordCountApp;
import co.cask.cdap.adapter.AdapterSpecification;
import co.cask.cdap.adapter.Sink;
import co.cask.cdap.adapter.Source;
import co.cask.cdap.api.ProgramSpecification;
import co.cask.cdap.api.annotation.Handle;
import co.cask.cdap.api.annotation.Output;
import co.cask.cdap.api.annotation.ProcessInput;
import co.cask.cdap.api.annotation.UseDataSet;
import co.cask.cdap.api.app.AbstractApplication;
import co.cask.cdap.api.app.ApplicationContext;
import co.cask.cdap.api.data.stream.Stream;
import co.cask.cdap.api.dataset.DatasetProperties;
import co.cask.cdap.api.dataset.lib.IndexedTable;
import co.cask.cdap.api.dataset.lib.IndexedTableDefinition;
import co.cask.cdap.api.dataset.lib.KeyValueTable;
import co.cask.cdap.api.dataset.table.Table;
import co.cask.cdap.api.flow.FlowSpecification;
import co.cask.cdap.api.flow.flowlet.AbstractFlowlet;
import co.cask.cdap.api.flow.flowlet.OutputEmitter;
import co.cask.cdap.api.mapreduce.AbstractMapReduce;
import co.cask.cdap.api.procedure.AbstractProcedure;
import co.cask.cdap.api.schedule.SchedulableProgramType;
import co.cask.cdap.api.schedule.Schedule;
import co.cask.cdap.api.schedule.ScheduleSpecification;
import co.cask.cdap.api.service.ServiceSpecification;
import co.cask.cdap.api.workflow.ScheduleProgramInfo;
import co.cask.cdap.app.ApplicationSpecification;
import co.cask.cdap.app.DefaultAppConfigurer;
import co.cask.cdap.app.program.Program;
import co.cask.cdap.app.runtime.ProgramController;
import co.cask.cdap.common.conf.Constants;
import co.cask.cdap.internal.app.Specifications;
import co.cask.cdap.proto.Id;
import co.cask.cdap.proto.ProgramRunStatus;
import co.cask.cdap.proto.ProgramType;
import co.cask.cdap.proto.RunRecord;
import co.cask.cdap.test.internal.AppFabricTestHelper;
import co.cask.cdap.test.internal.DefaultId;
import com.google.common.base.Charsets;
import com.google.common.base.Throwables;
import com.google.common.collect.ImmutableMap;
import com.google.common.collect.Sets;
import com.google.gson.Gson;
import com.google.inject.Injector;
import org.apache.twill.filesystem.LocalLocationFactory;
import org.junit.Assert;
import org.junit.Before;
import org.junit.BeforeClass;
import org.junit.Test;

import java.util.List;
import java.util.Map;
import java.util.NoSuchElementException;
import java.util.Set;

/**
 *
 */
public class DefaultStoreTest {
  private static DefaultStore store;

  @BeforeClass
  public static void beforeClass() throws Exception {
    Injector injector = AppFabricTestHelper.getInjector();
    store = injector.getInstance(DefaultStore.class);
  }

  @Before
  public void before() throws Exception {
    store.clear();
  }

  @Test
  public void testLoadingProgram() throws Exception {
    AppFabricTestHelper.deployApplication(ToyApp.class);
    Program program = store.loadProgram(Id.Program.from(DefaultId.NAMESPACE.getId(), "ToyApp", "ToyFlow"),
                                        ProgramType.FLOW);
    Assert.assertNotNull(program);
  }

  @Test(expected = RuntimeException.class)
  public void testStopBeforeStart() throws RuntimeException {
    Id.Program programId = Id.Program.from("account1", "invalidApp", "InvalidFlowOperation");
    long now = System.currentTimeMillis();
    store.setStop(programId, "runx", now, ProgramController.State.ERROR);
  }

  @Test
  public void testConcurrentStopStart() throws Exception {
    // Two programs that start/stop at same time
    // Should have two run history.
    Id.Program programId = Id.Program.from("account1", "concurrentApp", "concurrentFlow");
    long now = System.currentTimeMillis();

    store.setStart(programId, "run1", now - 1000);
    store.setStart(programId, "run2", now - 1000);

    store.setStop(programId, "run1", now, ProgramController.State.STOPPED);
    store.setStop(programId, "run2", now, ProgramController.State.STOPPED);

    List<RunRecord> history = store.getRuns(programId, ProgramRunStatus.ALL,
                                            Long.MIN_VALUE, Long.MAX_VALUE, Integer.MAX_VALUE);
    Assert.assertEquals(2, history.size());
  }

  @Test
  public void testLogProgramRunHistory() throws Exception {
    // record finished flow
    Id.Program programId = Id.Program.from("account1", "application1", "flow1");
    long now = System.currentTimeMillis();

    store.setStart(programId, "run1", now - 2000);
    store.setStop(programId, "run1", now - 1000, ProgramController.State.ERROR);

    // record another finished flow
    store.setStart(programId, "run2", now - 1000);
    store.setStop(programId, "run2", now - 500, ProgramController.State.STOPPED);

    // record not finished flow
    store.setStart(programId, "run3", now);

    // record run of different program
    Id.Program programId2 = Id.Program.from("account1", "application1", "flow2");
    store.setStart(programId2, "run4", now - 500);
    store.setStop(programId2, "run4", now - 400, ProgramController.State.STOPPED);

    // record for different account
    store.setStart(Id.Program.from("account2", "application1", "flow1"), "run3", now - 300);

    // we should probably be better with "get" method in DefaultStore interface to do that, but we don't have one
    List<RunRecord> successHistory = store.getRuns(programId, ProgramRunStatus.COMPLETED,
                                                   Long.MIN_VALUE, Long.MAX_VALUE, Integer.MAX_VALUE);

    List<RunRecord> failureHistory = store.getRuns(programId, ProgramRunStatus.FAILED,
                                                   Long.MIN_VALUE, Long.MAX_VALUE, Integer.MAX_VALUE);

    // only finished + succeeded runs should be returned
    Assert.assertEquals(1, successHistory.size());
    // only finished + failed runs should be returned
    Assert.assertEquals(1, failureHistory.size());
    // records should be sorted by start time latest to earliest
    RunRecord run = successHistory.get(0);
    Assert.assertEquals(now - 1000, run.getStartTs());
    Assert.assertEquals(now - 500, run.getStopTs());
    Assert.assertEquals(ProgramController.State.STOPPED.getRunStatus(), run.getStatus());

    run = failureHistory.get(0);
    Assert.assertEquals(now - 2000, run.getStartTs());
    Assert.assertEquals(now - 1000, run.getStopTs());
    Assert.assertEquals(ProgramController.State.ERROR.getRunStatus(), run.getStatus());
  }

  @Test
  public void testAddApplication() throws Exception {
    ApplicationSpecification spec = Specifications.from(new WordCountApp());
    Id.Application id = new Id.Application(new Id.Namespace("account1"), "application1");
    store.addApplication(id, spec, new LocalLocationFactory().create("/foo/path/application1.jar"));

    ApplicationSpecification stored = store.getApplication(id);
    assertWordCountAppSpecAndInMetadataStore(stored);

    Assert.assertEquals("/foo/path/application1.jar", store.getApplicationArchiveLocation(id).toURI().getPath());
  }

  @Test
  public void testUpdateSameApplication() throws Exception {
    ApplicationSpecification spec = Specifications.from(new WordCountApp());
    Id.Application id = new Id.Application(new Id.Namespace("account1"), "application1");
    store.addApplication(id, spec, new LocalLocationFactory().create("/foo/path/application1.jar"));
    // update
    store.addApplication(id, spec, new LocalLocationFactory().create("/foo/path/application1_modified.jar"));

    ApplicationSpecification stored = store.getApplication(id);
    assertWordCountAppSpecAndInMetadataStore(stored);
    Assert.assertEquals("/foo/path/application1_modified.jar",
                        store.getApplicationArchiveLocation(id).toURI().getPath());
  }

  @Test
  public void testUpdateChangedApplication() throws Exception {
    Id.Application id = new Id.Application(new Id.Namespace("account1"), "application1");

    store.addApplication(id, Specifications.from(new FooApp()), new LocalLocationFactory().create("/foo"));
    // update
    store.addApplication(id, Specifications.from(new ChangedFooApp()), new LocalLocationFactory().create("/foo"));

    ApplicationSpecification stored = store.getApplication(id);
    assertChangedFooAppSpecAndInMetadataStore(stored);
  }

  private static class FooApp extends AbstractApplication {
    @Override
    public void configure() {
      setName("FooApp");
      setDescription("Foo App");
      addStream(new Stream("stream1"));
      addStream(new Stream("stream2"));
      createDataset("dataset1", Table.class);
      createDataset("dataset2", KeyValueTable.class);
      addFlow(new FlowImpl("flow1"));
      addFlow(new FlowImpl("flow2"));
      addProcedure(new ProcedureImpl("procedure1"));
      addProcedure(new ProcedureImpl("procedure2"));
      addMapReduce(new FooMapReduceJob("mrJob1"));
      addMapReduce(new FooMapReduceJob("mrJob2"));
    }
  }

  private static class ChangedFooApp extends AbstractApplication {
    @Override
    public void configure() {
      setName("FooApp");
      setDescription("Foo App");
      addStream(new Stream("stream2"));
      addStream(new Stream("stream3"));
      createDataset("dataset2", KeyValueTable.class);

      createDataset("dataset3", IndexedTable.class,
                    DatasetProperties.builder().add(IndexedTableDefinition.INDEX_COLUMNS_CONF_KEY, "foo").build());
      addFlow(new FlowImpl("flow2"));
      addFlow(new FlowImpl("flow3"));
      addProcedure(new ProcedureImpl("procedure2"));
      addProcedure(new ProcedureImpl("procedure3"));
      addMapReduce(new FooMapReduceJob("mrJob2"));
      addMapReduce(new FooMapReduceJob("mrJob3"));
    }
  }

  private static class FlowImpl implements co.cask.cdap.api.flow.Flow {
    private String name;

    private FlowImpl(String name) {
      this.name = name;
    }

    @Override
    public FlowSpecification configure() {
      return FlowSpecification.Builder.with()
        .setName(name)
        .setDescription("Flow for counting words")
        .withFlowlets().add(new FlowletImpl("flowlet1"))
        .connect().from(new co.cask.cdap.api.data.stream.Stream("stream1")).to(new FlowletImpl("flowlet1"))
        .build();
    }
  }

  /**
   *
   */
  public static class FlowletImpl extends AbstractFlowlet {
    @UseDataSet("dataset2")
    private KeyValueTable counters;

    @Output("output")
    private OutputEmitter<String> output;

    protected FlowletImpl(String name) {
      super(name);
    }

    @ProcessInput("process")
    public void bar(String str) {
      output.emit(str);
    }
  }

  /**
   * Map reduce job for testing MDS.
   */
  public static class FooMapReduceJob extends AbstractMapReduce {
    private final String name;

    public FooMapReduceJob(String name) {
      this.name = name;
    }

    @Override
    public void configure() {
      setName(name);
      setDescription("Mapreduce that does nothing (and actually doesn't run) - it is here for testing MDS");
    }
  }

  /**
   *
   */
  public static class ProcedureImpl extends AbstractProcedure {
    @UseDataSet("dataset2")
    private KeyValueTable counters;

    protected ProcedureImpl(String name) {
      super(name);
    }

    @Handle("proced")
    public void process(String word) throws Exception {
      this.counters.read(word.getBytes(Charsets.UTF_8));
    }
  }


  private void assertWordCountAppSpecAndInMetadataStore(ApplicationSpecification stored) {
    // should be enough to make sure it is stored
    Assert.assertEquals(WordCountApp.WordCountFlow.class.getName(),
                        stored.getFlows().get("WordCountFlow").getClassName());
  }

  private void assertChangedFooAppSpecAndInMetadataStore(ApplicationSpecification stored) {
    // should be enough to make sure it is stored
    Assert.assertEquals(FlowImpl.class.getName(),
                        stored.getFlows().get("flow2").getClassName());
  }


  @Test
  public void testServiceDeletion() throws Exception {
    // Store the application specification
    AbstractApplication app = new AppWithServices();

    ApplicationSpecification appSpec = Specifications.from(app);
    Id.Application appId = new Id.Application(new Id.Namespace(DefaultId.NAMESPACE.getId()), appSpec.getName());
    store.addApplication(appId, appSpec, new LocalLocationFactory().create("/appwithservicestestdelete"));

    AbstractApplication newApp = new AppWithNoServices();

    // get the delete program specs after deploying AppWithNoServices
    List<ProgramSpecification> programSpecs = store.getDeletedProgramSpecifications(appId, Specifications.from(newApp));

    //verify the result.
    Assert.assertEquals(1, programSpecs.size());
    Assert.assertEquals("NoOpService", programSpecs.get(0).getName());
  }

  @Test
  public void testServiceInstances() throws Exception {
    AppFabricTestHelper.deployApplication(AppWithServices.class);
    AbstractApplication app = new AppWithServices();
    DefaultAppConfigurer appConfigurer = new DefaultAppConfigurer(app);
    app.configure(appConfigurer, new ApplicationContext());

    ApplicationSpecification appSpec = appConfigurer.createSpecification();
    Id.Application appId = new Id.Application(new Id.Namespace(DefaultId.NAMESPACE.getId()), appSpec.getName());
    store.addApplication(appId, appSpec, new LocalLocationFactory().create("/appwithservices"));

    // Test setting of service instances
    Id.Program programId = Id.Program.from(appId, "NoOpService");
    int count = store.getServiceInstances(programId);
    Assert.assertEquals(1, count);

    store.setServiceInstances(programId, 10);
    count = store.getServiceInstances(programId);
    Assert.assertEquals(10, count);

    ApplicationSpecification newSpec = store.getApplication(appId);
    Map<String, ServiceSpecification> services = newSpec.getServices();
    Assert.assertEquals(1, services.size());

    ServiceSpecification serviceSpec = services.get("NoOpService");
    Assert.assertEquals(10, serviceSpec.getInstances());
  }

  @Test
  public void testSetFlowletInstances() throws Exception {
    AppFabricTestHelper.deployApplication(WordCountApp.class);

    ApplicationSpecification spec = Specifications.from(new WordCountApp());
    int initialInstances = spec.getFlows().get("WordCountFlow").getFlowlets().get("StreamSource").getInstances();
    Id.Application appId = new Id.Application(new Id.Namespace(DefaultId.NAMESPACE.getId()), spec.getName());
    store.addApplication(appId, spec, new LocalLocationFactory().create("/foo"));

    Id.Program programId = new Id.Program(appId, "WordCountFlow");
    store.setFlowletInstances(programId, "StreamSource",
                                                      initialInstances + 5);
    // checking that app spec in store was adjusted
    ApplicationSpecification adjustedSpec = store.getApplication(appId);
    Assert.assertEquals(initialInstances + 5,
                        adjustedSpec.getFlows().get("WordCountFlow").getFlowlets().get("StreamSource").getInstances());

    // checking that program spec in program jar was adjsuted
    Program program = store.loadProgram(programId, ProgramType.FLOW);
    Assert.assertEquals(initialInstances + 5,
                        program.getSpecification().
                          getFlows().get("WordCountFlow").getFlowlets().get("StreamSource").getInstances());
  }

  @Test
  public void testProcedureInstances() throws Exception {

    AppFabricTestHelper.deployApplication(AllProgramsApp.class);
    ApplicationSpecification spec = Specifications.from(new AllProgramsApp());

    Id.Application appId = new Id.Application(new Id.Namespace(DefaultId.NAMESPACE.getId()), spec.getName());
    Id.Program programId = new Id.Program(appId, "NoOpProcedure");

    int instancesFromSpec = spec.getProcedures().get("NoOpProcedure").getInstances();
    Assert.assertEquals(1, instancesFromSpec);
    int instances = store.getProcedureInstances(programId);
    Assert.assertEquals(instancesFromSpec, instances);

    store.setProcedureInstances(programId, 10);
    instances = store.getProcedureInstances(programId);
    Assert.assertEquals(10, instances);
  }

  @Test
  public void testRemoveAllApplications() throws Exception {
    ApplicationSpecification spec = Specifications.from(new WordCountApp());
    Id.Namespace namespaceId = new Id.Namespace("account1");
    Id.Application appId = new Id.Application(namespaceId, spec.getName());
    store.addApplication(appId, spec, new LocalLocationFactory().create("/foo"));

    Assert.assertNotNull(store.getApplication(appId));
    Assert.assertEquals(1, store.getAllStreams(new Id.Namespace("account1")).size());

    // removing flow
    store.removeAllApplications(namespaceId);

    Assert.assertNull(store.getApplication(appId));
    // Streams and DataSets should survive deletion
    Assert.assertEquals(1, store.getAllStreams(new Id.Namespace("account1")).size());
  }

  @Test
  public void testRemoveAll() throws Exception {
    ApplicationSpecification spec = Specifications.from(new WordCountApp());
    Id.Namespace namespaceId = new Id.Namespace("account1");
    Id.Application appId = new Id.Application(namespaceId, "application1");
    store.addApplication(appId, spec, new LocalLocationFactory().create("/foo"));

    Assert.assertNotNull(store.getApplication(appId));
    Assert.assertEquals(1, store.getAllStreams(new Id.Namespace("account1")).size());

    // removing flow
    store.removeAll(namespaceId);

    Assert.assertNull(store.getApplication(appId));
    // Streams and DataSets should not survive deletion
    Assert.assertEquals(0, store.getAllStreams(new Id.Namespace("account1")).size());
  }

  @Test
  public void testRemoveApplication() throws Exception {
    ApplicationSpecification spec = Specifications.from(new WordCountApp());
    Id.Namespace namespaceId = new Id.Namespace("account1");
    Id.Application appId = new Id.Application(namespaceId, spec.getName());
    store.addApplication(appId, spec, new LocalLocationFactory().create("/foo"));

    Assert.assertNotNull(store.getApplication(appId));
    Assert.assertEquals(1, store.getAllStreams(new Id.Namespace("account1")).size());

    // removing application
    store.removeApplication(appId);

    Assert.assertNull(store.getApplication(appId));
    // Streams and DataSets should survive deletion
    Assert.assertEquals(1, store.getAllStreams(new Id.Namespace("account1")).size());
  }

  @Test
  public void testRuntimeArgsDeletion() throws Exception {
    ApplicationSpecification spec = Specifications.from(new AllProgramsApp());
    Id.Namespace namespaceId = new Id.Namespace("testDeleteRuntimeArgs");
    Id.Application appId = new Id.Application(namespaceId, spec.getName());
    store.addApplication(appId, spec, new LocalLocationFactory().create("/foo"));

    Assert.assertNotNull(store.getApplication(appId));

    Id.Program flowProgramId = new Id.Program(appId, "NoOpFlow");
    Id.Program mapreduceProgramId = new Id.Program(appId, "NoOpMR");
    Id.Program procedureProgramId = new Id.Program(appId, "NoOpProcedure");
    Id.Program workflowProgramId = new Id.Program(appId, "NoOpWorkflow");

    store.storeRunArguments(flowProgramId, ImmutableMap.of("model", "click"));
    store.storeRunArguments(mapreduceProgramId, ImmutableMap.of("path", "/data"));
    store.storeRunArguments(procedureProgramId, ImmutableMap.of("timeoutMs", "1000"));
    store.storeRunArguments(workflowProgramId, ImmutableMap.of("whitelist", "cask"));


    Map<String, String> args = store.getRunArguments(flowProgramId);
    Assert.assertEquals(1, args.size());
    Assert.assertEquals("click", args.get("model"));

    args = store.getRunArguments(mapreduceProgramId);
    Assert.assertEquals(1, args.size());
    Assert.assertEquals("/data", args.get("path"));

    args = store.getRunArguments(procedureProgramId);
    Assert.assertEquals(1, args.size());
    Assert.assertEquals("1000", args.get("timeoutMs"));

    args = store.getRunArguments(workflowProgramId);
    Assert.assertEquals(1, args.size());
    Assert.assertEquals("cask", args.get("whitelist"));

    // removing application
    store.removeApplication(appId);

    //Check if args are deleted.
    args = store.getRunArguments(flowProgramId);
    Assert.assertEquals(0, args.size());

    args = store.getRunArguments(mapreduceProgramId);
    Assert.assertEquals(0, args.size());

    args = store.getRunArguments(procedureProgramId);
    Assert.assertEquals(0, args.size());

    args = store.getRunArguments(workflowProgramId);
    Assert.assertEquals(0, args.size());
  }

  @Test
  public void testHistoryDeletion() throws Exception {

    // Deploy two apps, write some history for programs
    // Remove application using accountId, AppId and verify
    // Remove all from accountId and verify
    ApplicationSpecification spec = Specifications.from(new AllProgramsApp());
    Id.Namespace namespaceId = new Id.Namespace("testDeleteAll");
    Id.Application appId1 = new Id.Application(namespaceId, spec.getName());
    store.addApplication(appId1, spec, new LocalLocationFactory().create("/allPrograms"));

    spec = Specifications.from(new WordCountApp());
    Id.Application appId2 = new Id.Application(namespaceId, spec.getName());
    store.addApplication(appId2, spec, new LocalLocationFactory().create("/wordCount"));

    Id.Program flowProgramId1 = new Id.Program(appId1, "NoOpFlow");
    Id.Program mapreduceProgramId1 = new Id.Program(appId1, "NoOpMR");
    Id.Program procedureProgramId1 = new Id.Program(appId1, "NoOpProcedure");
    Id.Program workflowProgramId1 = new Id.Program(appId1, "NoOpWorkflow");

    Id.Program flowProgramId2 = new Id.Program(appId2, "WordCountFlow");

    Assert.assertNotNull(store.getApplication(appId1));
    Assert.assertNotNull(store.getApplication(appId2));

    long now = System.currentTimeMillis();

    store.setStart(flowProgramId1, "flowRun1", now - 1000);
    store.setStop(flowProgramId1, "flowRun1", now, ProgramController.State.STOPPED);

    store.setStart(mapreduceProgramId1, "mrRun1", now - 1000);
    store.setStop(mapreduceProgramId1, "mrRun1", now, ProgramController.State.STOPPED);

    store.setStart(procedureProgramId1, "procedureRun1", now - 1000);
    store.setStop(procedureProgramId1, "procedureRun1", now, ProgramController.State.STOPPED);

    store.setStart(workflowProgramId1, "wfRun1", now - 1000);
    store.setStop(workflowProgramId1, "wfRun1", now, ProgramController.State.STOPPED);

    store.setStart(flowProgramId2, "flowRun2", now - 1000);
    store.setStop(flowProgramId2, "flowRun2", now, ProgramController.State.STOPPED);

    verifyRunHistory(flowProgramId1, 1);
    verifyRunHistory(mapreduceProgramId1, 1);
    verifyRunHistory(procedureProgramId1, 1);
    verifyRunHistory(workflowProgramId1, 1);

    verifyRunHistory(flowProgramId2, 1);

    // removing application
    store.removeApplication(appId1);

    Assert.assertNull(store.getApplication(appId1));

    verifyRunHistory(flowProgramId1, 0);
    verifyRunHistory(mapreduceProgramId1, 0);
    verifyRunHistory(procedureProgramId1, 0);
    verifyRunHistory(workflowProgramId1, 0);

    // Check to see if the flow history of second app is not deleted
    verifyRunHistory(flowProgramId2, 1);

    // remove all
    store.removeAll(namespaceId);

    verifyRunHistory(flowProgramId2, 0);
  }

  private void verifyRunHistory(Id.Program programId, int count) {
    List<RunRecord> history = store.getRuns(programId, ProgramRunStatus.ALL,
                                            Long.MIN_VALUE, Long.MAX_VALUE, Integer.MAX_VALUE);
    Assert.assertEquals(count, history.size());
  }

  @Test
  public void testCheckDeletedProgramSpecs () throws Exception {
    //Deploy program with all types of programs.
    AppFabricTestHelper.deployApplication(AllProgramsApp.class);
    ApplicationSpecification spec = Specifications.from(new AllProgramsApp());

    Set<String> specsToBeVerified = Sets.newHashSet();
    specsToBeVerified.addAll(spec.getProcedures().keySet());
    specsToBeVerified.addAll(spec.getMapReduce().keySet());
    specsToBeVerified.addAll(spec.getWorkflows().keySet());
    specsToBeVerified.addAll(spec.getFlows().keySet());

    //Verify if there are 4 program specs in AllProgramsApp
    Assert.assertEquals(4, specsToBeVerified.size());

    Id.Application appId = Id.Application.from(DefaultId.NAMESPACE, "App");
    // Check the diff with the same app - re-deployement scenario where programs are not removed.
    List<ProgramSpecification> deletedSpecs = store.getDeletedProgramSpecifications(appId,  spec);
    Assert.assertEquals(0, deletedSpecs.size());

    //Get the spec for app that contains no programs.
    spec = Specifications.from(new NoProgramsApp());

    //Get the deleted program specs by sending a spec with same name as AllProgramsApp but with no programs
    deletedSpecs = store.getDeletedProgramSpecifications(appId, spec);
    Assert.assertEquals(4, deletedSpecs.size());

    for (ProgramSpecification specification : deletedSpecs) {
      //Remove the spec that is verified, to check the count later.
      specsToBeVerified.remove(specification.getName());
    }

    //All the 4 specs should have been deleted.
    Assert.assertEquals(0, specsToBeVerified.size());
  }

  @Test
  public void testCheckDeletedProceduresAndWorkflow () throws Exception {
    //Deploy program with all types of programs.
    AppFabricTestHelper.deployApplication(AllProgramsApp.class);
    ApplicationSpecification spec = Specifications.from(new AllProgramsApp());

    Set<String> specsToBeDeleted = Sets.newHashSet();
    specsToBeDeleted.addAll(spec.getWorkflows().keySet());
    specsToBeDeleted.addAll(spec.getProcedures().keySet());

    Assert.assertEquals(2, specsToBeDeleted.size());

    Id.Application appId = Id.Application.from(DefaultId.NAMESPACE, "App");

    //Get the spec for app that contains only flow and mapreduce - removing procedures and workflows.
    spec = Specifications.from(new FlowMapReduceApp());

    //Get the deleted program specs by sending a spec with same name as AllProgramsApp but with no programs
    List<ProgramSpecification> deletedSpecs = store.getDeletedProgramSpecifications(appId, spec);
    Assert.assertEquals(2, deletedSpecs.size());

    for (ProgramSpecification specification : deletedSpecs) {
      //Remove the spec that is verified, to check the count later.
      specsToBeDeleted.remove(specification.getName());
    }

    //2 specs should have been deleted and 0 should be remaining.
    Assert.assertEquals(0, specsToBeDeleted.size());
  }

<<<<<<< HEAD
  private static final Id.Namespace account = new Id.Namespace(Constants.DEFAULT_NAMESPACE);
  private static final Id.Application appId = new Id.Application(account, AppWithWorkflow.NAME);
  private static final Id.Program program = new Id.Program(appId, AppWithWorkflow.SampleWorkflow.NAME);
  private static final SchedulableProgramType programType = SchedulableProgramType.WORKFLOW;
  private static final Schedule schedule1 = new Schedule("Schedule1", "Every minute", "* * * * ?");
  private static final Schedule schedule2 = new Schedule("Schedule2", "Every Hour", "0 * * * ?");
  private static final Map<String, String> properties1 = ImmutableMap.of();
  private static final Map<String, String> properties2 = ImmutableMap.of();
  private static final ScheduleSpecification scheduleSpec1 =
    new ScheduleSpecification(schedule1, new ScheduleProgramInfo(programType, AppWithWorkflow.SampleWorkflow.NAME),
                              properties1);
  private static final ScheduleSpecification scheduleSpec2 =
    new ScheduleSpecification(schedule2, new ScheduleProgramInfo(programType, AppWithWorkflow.SampleWorkflow.NAME),
                              properties2);

  @Test
  public void testDynamicScheduling() throws Exception {
    AppFabricTestHelper.deployApplication(AppWithWorkflow.class);
    Id.Application appId = Id.Application.from(Constants.DEFAULT_NAMESPACE, AppWithWorkflow.NAME);

    Map<String, ScheduleSpecification> schedules = getSchedules(appId);
    Assert.assertEquals(0, schedules.size());

    store.addSchedule(program, scheduleSpec1);
    schedules = getSchedules(appId);
    Assert.assertEquals(1, schedules.size());
    Assert.assertEquals(scheduleSpec1, schedules.get("Schedule1"));

    store.addSchedule(program, scheduleSpec2);
    schedules = getSchedules(appId);
    Assert.assertEquals(2, schedules.size());
    Assert.assertEquals(scheduleSpec2, schedules.get("Schedule2"));

    store.deleteSchedule(program, programType, "Schedule2");
    schedules = getSchedules(appId);
    Assert.assertEquals(1, schedules.size());
    Assert.assertEquals(null, schedules.get("Schedule2"));

    try {
      store.deleteSchedule(program, programType, "Schedule2");
      Assert.fail();
    } catch (Exception e) {
      Assert.assertEquals(NoSuchElementException.class, Throwables.getRootCause(e).getClass());
    }
    schedules = getSchedules(appId);
    Assert.assertEquals(1, schedules.size());
    Assert.assertEquals(null, schedules.get("Schedule2"));
  }

  private Map<String, ScheduleSpecification> getSchedules(Id.Application appId) {
    ApplicationSpecification application = store.getApplication(appId);
    Assert.assertNotNull(application);
    return application.getSchedules();
=======
  @Test
  public void testAdapterMDSOperations() throws Exception {
    Id.Namespace namespaceId = new Id.Namespace("testAdapterMDS");

    Map<String, String> properties = ImmutableMap.of("frequency", "10m");
    Set<Source> sources = Sets.newHashSet(new Source("eventStream", Source.Type.STREAM,
                                                         ImmutableMap.of("prop1", "val1")));

    Set<Sink> sinks = Sets.newHashSet(new Sink("myAvroFiles", Sink.Type.DATASET,
                                                   ImmutableMap.of("type", "co.cask.cdap.data.dataset.Fileset")));

    Gson gson = new Gson();

    AdapterSpecification specStreamToAvro1 = new AdapterSpecification("streamToAvro1", "batchStreamToAvro",
                                                                     properties, sources, sinks);


    String data = gson.toJson(specStreamToAvro1, AdapterSpecification.class).toString();

    System.out.println(data);

    AdapterSpecification specStreamToAvro2 = new AdapterSpecification("streamToAvro2", "batchStreamToAvro",
                                                                     properties, sources, sinks);

    store.addAdapter(namespaceId, specStreamToAvro1);
    store.addAdapter(namespaceId, specStreamToAvro2);

    // Get non existing spec
    AdapterSpecification retrievedSpec = store.getAdapter(namespaceId, "nonExistingAdapter");
    Assert.assertNull(retrievedSpec);

    //Retrieve specs
    retrievedSpec = store.getAdapter(namespaceId, "streamToAvro1");
    Assert.assertEquals(specStreamToAvro1, retrievedSpec);
    // Remove spec
    store.removeAdapter(namespaceId, "streamToAvro1");

    // verify the deleted spec is gone.
    retrievedSpec = store.getAdapter(namespaceId, "streamToAvro1");
    Assert.assertNull(retrievedSpec);

    // verify the other adapter still exists
    retrievedSpec = store.getAdapter(namespaceId, "streamToAvro2");
    Assert.assertEquals(specStreamToAvro2, retrievedSpec);

    // remove all
    store.removeAllAdapters(namespaceId);

    // verify all adapters are gone
    retrievedSpec = store.getAdapter(namespaceId, "streamToAvro2");
    Assert.assertNull(retrievedSpec);
>>>>>>> 95bf8381
  }
}<|MERGE_RESOLUTION|>--- conflicted
+++ resolved
@@ -675,7 +675,6 @@
     Assert.assertEquals(0, specsToBeDeleted.size());
   }
 
-<<<<<<< HEAD
   private static final Id.Namespace account = new Id.Namespace(Constants.DEFAULT_NAMESPACE);
   private static final Id.Application appId = new Id.Application(account, AppWithWorkflow.NAME);
   private static final Id.Program program = new Id.Program(appId, AppWithWorkflow.SampleWorkflow.NAME);
@@ -729,7 +728,8 @@
     ApplicationSpecification application = store.getApplication(appId);
     Assert.assertNotNull(application);
     return application.getSchedules();
-=======
+  }
+
   @Test
   public void testAdapterMDSOperations() throws Exception {
     Id.Namespace namespaceId = new Id.Namespace("testAdapterMDS");
@@ -781,6 +781,5 @@
     // verify all adapters are gone
     retrievedSpec = store.getAdapter(namespaceId, "streamToAvro2");
     Assert.assertNull(retrievedSpec);
->>>>>>> 95bf8381
   }
 }