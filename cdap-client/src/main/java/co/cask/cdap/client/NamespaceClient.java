--- conflicted
+++ resolved
@@ -18,19 +18,8 @@
 
 import co.cask.cdap.client.config.ClientConfig;
 import co.cask.cdap.client.util.RESTClient;
-<<<<<<< HEAD
-import co.cask.cdap.common.exception.AlreadyExistsException;
-import co.cask.cdap.common.exception.BadRequestException;
-import co.cask.cdap.common.exception.CannotBeDeletedException;
-import co.cask.cdap.common.exception.NotFoundException;
-import co.cask.cdap.common.exception.UnAuthorizedAccessTokenException;
-import co.cask.cdap.proto.Id;
-import co.cask.cdap.proto.NamespaceMeta;
-import co.cask.common.http.HttpMethod;
-=======
 import co.cask.cdap.common.exception.UnAuthorizedAccessTokenException;
 import co.cask.cdap.common.namespace.AbstractNamespaceClient;
->>>>>>> 2b3632e3
 import co.cask.common.http.HttpRequest;
 import co.cask.common.http.HttpResponse;
 
@@ -53,71 +42,6 @@
     this.restClient = RESTClient.create(this.config);
   }
 
-<<<<<<< HEAD
-  /**
-   * Lists all namespaces.
-   *
-   * @return a list of {@link NamespaceMeta} for each namespace in CDAP.
-   * @throws IOException if a network error occurred
-   * @throws UnAuthorizedAccessTokenException if the request is not authorized successfully in the gateway server
-   */
-  public List<NamespaceMeta> list() throws IOException, UnAuthorizedAccessTokenException {
-    HttpResponse response = restClient.execute(HttpMethod.GET, config.resolveURLV3("namespaces"),
-                                               config.getAccessToken());
-
-    return ObjectResponse.fromJsonBody(response, new TypeToken<List<NamespaceMeta>>() {
-    }).getResponseObject();
-  }
-
-  /**
-   * Retrieves details about a given namespace.
-   *
-   * @param namespaceId id of the namespace for which details are requested.
-   * @return
-   * @throws IOException if a network error occurred
-   * @throws UnAuthorizedAccessTokenException if the request is not authorized successfully in the gateway server
-   * @throws NotFoundException if the specified namespace is not found
-   */
-  public NamespaceMeta get(Id.Namespace namespaceId)
-    throws IOException, UnAuthorizedAccessTokenException, NotFoundException {
-
-    HttpResponse response = restClient.execute(HttpMethod.GET,
-                                               config.resolveURLV3(String.format("namespaces/%s", namespaceId)),
-                                               config.getAccessToken(),
-                                               HttpURLConnection.HTTP_NOT_FOUND);
-    if (HttpURLConnection.HTTP_NOT_FOUND == response.getResponseCode()) {
-      throw new NotFoundException(NAMESPACE_ENTITY_TYPE, namespaceId.getId());
-    }
-
-    return ObjectResponse.fromJsonBody(response, new TypeToken<NamespaceMeta>() {
-    }).getResponseObject();
-  }
-
-  /**
-   * * Deletes a namespace from CDAP.
-   *
-   * @param namespaceId id of the namespace to be deleted.
-   * @throws IOException if a network error occurred
-   * @throws UnAuthorizedAccessTokenException if the request is not authorized successfully in the gateway server
-   * @throws NotFoundException if the specified namespace is not found
-   * @throws CannotBeDeletedException if the specified namespace is reserved and cannot be deleted
-   */
-  public void delete(Id.Namespace namespaceId)
-    throws IOException, UnAuthorizedAccessTokenException, NotFoundException, CannotBeDeletedException {
-
-    HttpResponse response = restClient.execute(HttpMethod.DELETE,
-                                               config.resolveURLV3(
-                                                 String.format("namespaces/%s", namespaceId.getId())),
-                                               config.getAccessToken(),
-                                               HttpURLConnection.HTTP_NOT_FOUND,
-                                               HttpURLConnection.HTTP_FORBIDDEN);
-    if (HttpURLConnection.HTTP_NOT_FOUND == response.getResponseCode()) {
-      throw new NotFoundException(NAMESPACE_ENTITY_TYPE, namespaceId.getId());
-    }
-    if (HttpURLConnection.HTTP_FORBIDDEN == response.getResponseCode()) {
-      throw new CannotBeDeletedException(NAMESPACE_ENTITY_TYPE, namespaceId.getId());
-    }
-=======
   @Override
   protected HttpResponse execute(HttpRequest request) throws IOException, UnAuthorizedAccessTokenException {
     // the allowed codes are the ones that AbstractNamespaceClient expects to be able to handle
@@ -125,7 +49,6 @@
                               HttpURLConnection.HTTP_BAD_REQUEST,
                               HttpURLConnection.HTTP_NOT_FOUND,
                               HttpURLConnection.HTTP_FORBIDDEN);
->>>>>>> 2b3632e3
   }
 
   @Override
