/*
 * Copyright © 2015 Cask Data, Inc.
 *
 * Licensed under the Apache License, Version 2.0 (the "License"); you may not
 * use this file except in compliance with the License. You may obtain a copy of
 * the License at
 *
 * http://www.apache.org/licenses/LICENSE-2.0
 *
 * Unless required by applicable law or agreed to in writing, software
 * distributed under the License is distributed on an "AS IS" BASIS, WITHOUT
 * WARRANTIES OR CONDITIONS OF ANY KIND, either express or implied. See the
 * License for the specific language governing permissions and limitations under
 * the License.
 */
package co.cask.cdap.data.tools;

import co.cask.cdap.api.dataset.module.DatasetDefinitionRegistry;
import co.cask.cdap.app.store.Store;
import co.cask.cdap.app.store.StoreFactory;
import co.cask.cdap.common.conf.CConfiguration;
import co.cask.cdap.common.conf.Constants;
import co.cask.cdap.common.guice.ConfigModule;
import co.cask.cdap.common.guice.DiscoveryRuntimeModule;
import co.cask.cdap.common.guice.LocationRuntimeModule;
import co.cask.cdap.common.guice.ZKClientModule;
import co.cask.cdap.common.metrics.MetricsCollectionService;
import co.cask.cdap.common.metrics.NoOpMetricsCollectionService;
import co.cask.cdap.common.utils.ProjectInfo;
import co.cask.cdap.config.ConfigStore;
import co.cask.cdap.config.DefaultConfigStore;
import co.cask.cdap.data.runtime.DataFabricDistributedModule;
import co.cask.cdap.data2.datafabric.DefaultDatasetNamespace;
import co.cask.cdap.data2.datafabric.dataset.DatasetMetaTableUtil;
import co.cask.cdap.data2.datafabric.dataset.RemoteDatasetFramework;
import co.cask.cdap.data2.datafabric.dataset.type.DatasetTypeClassLoaderFactory;
import co.cask.cdap.data2.datafabric.dataset.type.DistributedDatasetTypeClassLoaderFactory;
import co.cask.cdap.data2.dataset2.DatasetDefinitionRegistryFactory;
import co.cask.cdap.data2.dataset2.DatasetFramework;
import co.cask.cdap.data2.dataset2.DatasetManagementException;
import co.cask.cdap.data2.dataset2.DefaultDatasetDefinitionRegistry;
import co.cask.cdap.data2.dataset2.InMemoryDatasetFramework;
import co.cask.cdap.data2.dataset2.lib.file.FileSetModule;
import co.cask.cdap.data2.dataset2.lib.table.CoreDatasetsModule;
import co.cask.cdap.data2.dataset2.module.lib.hbase.HBaseMetricsTableModule;
import co.cask.cdap.data2.dataset2.module.lib.hbase.HBaseTableModule;
import co.cask.cdap.internal.app.namespace.DefaultNamespaceAdmin;
import co.cask.cdap.internal.app.namespace.NamespaceAdmin;
import co.cask.cdap.internal.app.runtime.schedule.store.ScheduleStoreTableUtil;
import co.cask.cdap.internal.app.store.DefaultStore;
import co.cask.cdap.logging.save.LogSaverTableUtil;
import co.cask.cdap.metrics.store.DefaultMetricDatasetFactory;
import co.cask.cdap.proto.Id;
import co.cask.cdap.proto.NamespaceMeta;
import co.cask.tephra.TransactionExecutorFactory;
import co.cask.tephra.distributed.TransactionService;
import com.google.inject.AbstractModule;
import com.google.inject.Guice;
import com.google.inject.Injector;
import com.google.inject.Key;
import com.google.inject.Provides;
import com.google.inject.Scopes;
import com.google.inject.Singleton;
import com.google.inject.assistedinject.FactoryModuleBuilder;
import com.google.inject.name.Named;
import com.google.inject.name.Names;
import org.apache.hadoop.conf.Configuration;
import org.apache.hadoop.hbase.HBaseConfiguration;
import org.apache.twill.filesystem.LocationFactory;
import org.apache.twill.zookeeper.ZKClientService;
import org.slf4j.Logger;
import org.slf4j.LoggerFactory;

import java.io.IOException;

/**
 * Command line tool for the Upgrade tool
 */
public class UpgraderMain {

  private static final Logger LOG = LoggerFactory.getLogger(UpgraderMain.class);

  private final CConfiguration cConf;
  private final Configuration hConf;
  private final TransactionService txService;
  private final ZKClientService zkClientService;
  private Store store;

  private final Injector injector;

  /**
   * Set of Action available in this tool.
   */
  private enum Action {
    UPGRADE("Upgrade all tables."),
    HELP("Show this help.");

    private final String description;

    private Action(String description) {
      this.description = description;
    }

    private String getDescription() {
      return description;
    }
  }

  public UpgraderMain() throws Exception {
    cConf = CConfiguration.create();
    hConf = HBaseConfiguration.create();

    this.injector = init();
    txService = injector.getInstance(TransactionService.class);
    zkClientService = injector.getInstance(ZKClientService.class);

    Runtime.getRuntime().addShutdownHook(new Thread() {
      @Override
      public void run() {
        try {
          UpgraderMain.this.stop();
        } catch (Throwable e) {
          LOG.error("Failed to upgrade", e);
        }
      }
    });
  }

  private Injector init() throws Exception {
    return Guice.createInjector(
      new ConfigModule(cConf, hConf),
      new LocationRuntimeModule().getDistributedModules(),
      new ZKClientModule(),
      new DiscoveryRuntimeModule().getDistributedModules(),
      new AbstractModule() {
        @Override
        protected void configure() {
          install(new DataFabricDistributedModule());
          // the DataFabricDistributedModule needs MetricsCollectionService binding and since Upgrade tool does not do
          // anything with Metrics we just bind it to NoOpMetricsCollectionService
          bind(MetricsCollectionService.class).to(NoOpMetricsCollectionService.class).in(Scopes.SINGLETON);
          bind(DatasetFramework.class).to(RemoteDatasetFramework.class);
          bind(DatasetTypeClassLoaderFactory.class).to(DistributedDatasetTypeClassLoaderFactory.class);
          install(new FactoryModuleBuilder()
                    .implement(DatasetDefinitionRegistry.class, DefaultDatasetDefinitionRegistry.class)
                    .build(DatasetDefinitionRegistryFactory.class));
          bind(NamespaceAdmin.class).to(DefaultNamespaceAdmin.class);
          install(new FactoryModuleBuilder()
                    .implement(Store.class, DefaultStore.class)
                    .build(StoreFactory.class)
          );
          bind(ConfigStore.class).to(DefaultConfigStore.class);
        }

        @Provides
        @Singleton
        @Named("namespacedDSFramework")
        public DatasetFramework getNamespacedDSFramework(CConfiguration cConf,
                                                         DatasetDefinitionRegistryFactory registryFactory)
          throws IOException, DatasetManagementException {
          return createRegisteredDatasetFramework(cConf, registryFactory);
        }

        @Provides
        @Singleton
        @Named("nonNamespacedDSFramework")
        public DatasetFramework getNonNamespacedDSFramework(DatasetDefinitionRegistryFactory registryFactory)
          throws DatasetManagementException {
          return createNonNamespaceDSFramework(registryFactory);
        }

        @Provides
        @Singleton
        @Named("nonNamespacedStore")
        public Store getNonNamespacedStore(@Named("nonNamespacedDSFramework") DatasetFramework nonNamespacedFramework,
                                           CConfiguration cConf, LocationFactory locationFactory,
                                           TransactionExecutorFactory txExecutorFactory) {
          return new DefaultStore(cConf, locationFactory, txExecutorFactory, nonNamespacedFramework);
        }
      });
  }

  /**
   * Do the start up work
   */
  private void startUp() {
    // Start all the services.
    zkClientService.startAndWait();
    txService.startAndWait();

    createDefaultNamespace();
  }

  /**
   * Stop services and
   */
  private void stop() {
    try {
      txService.stopAndWait();
      zkClientService.stopAndWait();
    } catch (Throwable e) {
      LOG.error("Exception while trying to stop upgrade process", e);
      Runtime.getRuntime().halt(1);
    }
  }

  private void doMain(String[] args) throws Exception {
    System.out.println(String.format("%s - version %s.", getClass().getSimpleName(), ProjectInfo.getVersion()));
    System.out.println();

    if (args.length < 1) {
      printHelp();
      return;
    }

    Action action = parseAction(args[0]);
    if (action == null) {
      System.out.println(String.format("Unsupported action : %s", args[0]));
      printHelp(true);
      return;
    }

    try {
      switch (action) {
        case UPGRADE:
          performUpgrade();
          break;
        case HELP:
          printHelp();
          break;
      }
    } catch (Exception e) {
      System.out.println(String.format("Failed to perform action '%s'. Reason: '%s'.", action, e.getMessage()));
      e.printStackTrace(System.out);
      throw e;
    }
  }

  private void printHelp() {
    printHelp(false);
  }

  private void printHelp(boolean beginNewLine) {
    if (beginNewLine) {
      System.out.println();
    }
    System.out.println("Available actions: ");
    System.out.println();

    for (Action action : Action.values()) {
      System.out.println(String.format("  %s - %s", action.name().toLowerCase(), action.getDescription()));
    }
  }

  private Action parseAction(String action) {
    try {
      return Action.valueOf(action.toUpperCase());
    } catch (IllegalArgumentException e) {
      return null;
    }
  }

  private void performUpgrade() throws Exception {
    LOG.info("Upgrading System and User Datasets ...");
    DatasetUpgrader dsUpgrade = injector.getInstance(DatasetUpgrader.class);
    dsUpgrade.upgrade();

    LOG.info("Upgrading archives and files");
    ArchiveUpgrader archiveUpgrader = injector.getInstance(ArchiveUpgrader.class);
    archiveUpgrader.upgrade();

  }

  public static void main(String[] args) throws Exception {
    UpgraderMain thisUpgraderMain = new UpgraderMain();
    thisUpgraderMain.startUp();
    try {
      thisUpgraderMain.doMain(args);
    } catch (Throwable t) {
      LOG.error("Failed to upgrade ...", t);
    } finally {
      thisUpgraderMain.stop();
    }
  }

  /**
   * Sets up a {@link DatasetFramework} instance for standalone usage.  NOTE: should NOT be used by applications!!!
   */
  private DatasetFramework createRegisteredDatasetFramework(CConfiguration cConf,
                                                            DatasetDefinitionRegistryFactory registryFactory)
    throws DatasetManagementException, IOException {
<<<<<<< HEAD
    DatasetFramework datasetFramework = new InMemoryDatasetFramework(registryFactory);
=======
    DatasetFramework datasetFramework =
      new NamespacedDatasetFramework(new InMemoryDatasetFramework(registryFactory, cConf),
                                     new DefaultDatasetNamespace(cConf));
>>>>>>> ed52cbf7
    addModules(datasetFramework);
    // dataset service
    DatasetMetaTableUtil.setupDatasets(datasetFramework);
    // app metadata
    DefaultStore.setupDatasets(datasetFramework);
    // config store
    DefaultConfigStore.setupDatasets(datasetFramework);
    // logs metadata
    LogSaverTableUtil.setupDatasets(datasetFramework);
    // scheduler metadata
    ScheduleStoreTableUtil.setupDatasets(datasetFramework);

    // metrics data
    DefaultMetricDatasetFactory.setupDatasets(cConf, datasetFramework);

    return datasetFramework;
  }

  /**
   * add module to the dataset framework
   *
   * @param datasetFramework the dataset framework to which the modules need to be added
   * @throws DatasetManagementException
   */
  private void addModules(DatasetFramework datasetFramework) throws DatasetManagementException {
    datasetFramework.addModule(Id.DatasetModule.from(Constants.SYSTEM_NAMESPACE, "table"),
                               new HBaseTableModule());
    datasetFramework.addModule(Id.DatasetModule.from(Constants.SYSTEM_NAMESPACE, "metricsTable"),
                               new HBaseMetricsTableModule());
    datasetFramework.addModule(Id.DatasetModule.from(Constants.SYSTEM_NAMESPACE, "core"), new CoreDatasetsModule());
    datasetFramework.addModule(Id.DatasetModule.from(Constants.SYSTEM_NAMESPACE, "fileSet"), new FileSetModule());
  }

  /**
   * Creates the {@link Constants#DEFAULT_NAMESPACE} namespace
   */
  private void createDefaultNamespace() {
    getStore().createNamespace(new NamespaceMeta.Builder().setId(Constants.DEFAULT_NAMESPACE)
                                 .setName(Constants.DEFAULT_NAMESPACE)
                                 .setDescription(Constants.DEFAULT_NAMESPACE)
                                 .build());
  }

  /**
   * Creates a non-namespaced {@link DatasetFramework} to access existing datasets which are not namespaced
   */
  private DatasetFramework createNonNamespaceDSFramework(DatasetDefinitionRegistryFactory registryFactory)
    throws DatasetManagementException {
    DatasetFramework nonNamespacedFramework = new InMemoryDatasetFramework(registryFactory, cConf);
    addModules(nonNamespacedFramework);
    return nonNamespacedFramework;
  }

  /**
   * gets the Store to access the app meta table
   *
   * @return {@link Store}
   */
  private Store getStore() {
    if (store == null) {
      store = injector.getInstance(Key.get(Store.class, Names.named("nonNamespacedStore")));
    }
    return store;
  }
}<|MERGE_RESOLUTION|>--- conflicted
+++ resolved
@@ -30,7 +30,6 @@
 import co.cask.cdap.config.ConfigStore;
 import co.cask.cdap.config.DefaultConfigStore;
 import co.cask.cdap.data.runtime.DataFabricDistributedModule;
-import co.cask.cdap.data2.datafabric.DefaultDatasetNamespace;
 import co.cask.cdap.data2.datafabric.dataset.DatasetMetaTableUtil;
 import co.cask.cdap.data2.datafabric.dataset.RemoteDatasetFramework;
 import co.cask.cdap.data2.datafabric.dataset.type.DatasetTypeClassLoaderFactory;
@@ -289,13 +288,7 @@
   private DatasetFramework createRegisteredDatasetFramework(CConfiguration cConf,
                                                             DatasetDefinitionRegistryFactory registryFactory)
     throws DatasetManagementException, IOException {
-<<<<<<< HEAD
-    DatasetFramework datasetFramework = new InMemoryDatasetFramework(registryFactory);
-=======
-    DatasetFramework datasetFramework =
-      new NamespacedDatasetFramework(new InMemoryDatasetFramework(registryFactory, cConf),
-                                     new DefaultDatasetNamespace(cConf));
->>>>>>> ed52cbf7
+    DatasetFramework datasetFramework = new InMemoryDatasetFramework(registryFactory, cConf);
     addModules(datasetFramework);
     // dataset service
     DatasetMetaTableUtil.setupDatasets(datasetFramework);
