/*
 * Copyright © 2014-2015 Cask Data, Inc.
 *
 * Licensed under the Apache License, Version 2.0 (the "License"); you may not
 * use this file except in compliance with the License. You may obtain a copy of
 * the License at
 *
 * http://www.apache.org/licenses/LICENSE-2.0
 *
 * Unless required by applicable law or agreed to in writing, software
 * distributed under the License is distributed on an "AS IS" BASIS, WITHOUT
 * WARRANTIES OR CONDITIONS OF ANY KIND, either express or implied. See the
 * License for the specific language governing permissions and limitations under
 * the License.
 */

package co.cask.cdap.notifications.feeds.service;

import co.cask.cdap.api.dataset.DatasetDefinition;
import co.cask.cdap.api.dataset.DatasetProperties;
import co.cask.cdap.api.dataset.table.Table;
import co.cask.cdap.common.conf.Constants;
import co.cask.cdap.data2.datafabric.dataset.DatasetsUtil;
import co.cask.cdap.data2.dataset2.DatasetFramework;
import co.cask.cdap.data2.dataset2.lib.table.MDSKey;
import co.cask.cdap.data2.dataset2.lib.table.MetadataStoreDataset;
import co.cask.cdap.data2.dataset2.tx.Transactional;
import co.cask.cdap.proto.Id;
import co.cask.tephra.TransactionExecutor;
import co.cask.tephra.TransactionExecutorFactory;
import com.google.common.base.Supplier;
import com.google.common.base.Throwables;
import com.google.common.collect.Iterators;
import com.google.inject.Inject;
import org.slf4j.Logger;
import org.slf4j.LoggerFactory;

import java.util.Iterator;
import java.util.List;

/**
 * Implementation of {@link NotificationFeedStore} that access MDS directly.
 */
public final class MDSNotificationFeedStore implements NotificationFeedStore {
  private static final Logger LOG = LoggerFactory.getLogger(MDSNotificationFeedStore.class);

  // note: these constants should be same as in DefaultStore - this needs refactoring, but currently these pieces
  // dependent
  private static final String NOTIFICATION_FEED_TABLE = "app.meta";
  private static final String TYPE_NOTIFICATION_FEED = "feed";

  private Transactional<NotificationFeedMds, MetadataStoreDataset> txnl;

  @Inject
<<<<<<< HEAD
  public MDSNotificationFeedStore(final TransactionSystemClient txClient,
                                  final DatasetFramework dsFramework) {
    txnl = Transactional.of(
      new TransactionExecutorFactory() {
        @Override
        public TransactionExecutor createExecutor(Iterable<TransactionAware> transactionAwares) {
          return new DefaultTransactionExecutor(txClient, transactionAwares);
        }},
      new Supplier<NotificationFeedMds>() {
        @Override
        public NotificationFeedMds get() {
          try {
            Id.DatasetInstance notificationsDatasetInstanceId = Id.DatasetInstance.from(Constants.SYSTEM_NAMESPACE,
                                                                                        NOTIFICATION_FEED_TABLE);
            Table mdsTable = DatasetsUtil.getOrCreateDataset(dsFramework, notificationsDatasetInstanceId, "table",
                                                             DatasetProperties.EMPTY, DatasetDefinition.NO_ARGUMENTS,
                                                             null);

            return new NotificationFeedMds(new MetadataStoreDataset(mdsTable));
          } catch (Exception e) {
            LOG.debug("Failed to access app.meta table", e);
            throw Throwables.propagate(e);
          }
=======
  public MDSNotificationFeedStore(CConfiguration conf,
                                  TransactionExecutorFactory txExecutorFactory, DatasetFramework framework) {

    final DatasetFramework dsFramework =
      new NamespacedDatasetFramework(framework, new DefaultDatasetNamespace(conf));

    txnl = Transactional.of(txExecutorFactory, new Supplier<NotificationFeedMds>() {
      @Override
      public NotificationFeedMds get() {
        try {
          Id.DatasetInstance notificationsDatasetInstanceId = Id.DatasetInstance.from(Constants.SYSTEM_NAMESPACE,
                                                                                      NOTIFICATION_FEED_TABLE);
          Table mdsTable = DatasetsUtil.getOrCreateDataset(dsFramework, notificationsDatasetInstanceId, "table",
                                                           DatasetProperties.EMPTY, DatasetDefinition.NO_ARGUMENTS,
                                                           null);

          return new NotificationFeedMds(new MetadataStoreDataset(mdsTable));
        } catch (Exception e) {
          LOG.debug("Failed to access app.meta table", e);
          throw Throwables.propagate(e);
>>>>>>> 073547b8
        }
      }
    });
  }

  @Override
  public Id.NotificationFeed createNotificationFeed(final Id.NotificationFeed feed) {
    return txnl.executeUnchecked(new TransactionExecutor.Function<NotificationFeedMds, Id.NotificationFeed>() {
      @Override
      public Id.NotificationFeed apply(NotificationFeedMds input) throws Exception {
        String feedId = feed.getId();
        Id.NotificationFeed existing = input.feeds.get(getKey(feedId), Id.NotificationFeed.class);
        if (existing != null) {
          return existing;
        }
        input.feeds.write(getKey(feed.getId()), feed);
        return null;
      }
    });
  }

  @Override
  public Id.NotificationFeed getNotificationFeed(final String feedId) {
    return txnl.executeUnchecked(new TransactionExecutor.Function<NotificationFeedMds, Id.NotificationFeed>() {
      @Override
      public Id.NotificationFeed apply(NotificationFeedMds input) throws Exception {
        return input.feeds.get(getKey(feedId), Id.NotificationFeed.class);
      }
    });
  }

  @Override
  public Id.NotificationFeed deleteNotificationFeed(final String feedId) {
    return txnl.executeUnchecked(new TransactionExecutor.Function<NotificationFeedMds, Id.NotificationFeed>() {
      @Override
      public Id.NotificationFeed apply(NotificationFeedMds input) throws Exception {
        Id.NotificationFeed existing = input.feeds.get(getKey(feedId), Id.NotificationFeed.class);
        if (existing != null) {
          input.feeds.deleteAll(getKey(feedId));
        }
        return existing;
      }
    });
  }

  @Override
  public List<Id.NotificationFeed> listNotificationFeeds(final Id.Namespace namespace) {
    return txnl.executeUnchecked(new TransactionExecutor.Function<NotificationFeedMds, List<Id.NotificationFeed>>() {
      @Override
      public List<Id.NotificationFeed> apply(NotificationFeedMds input) throws Exception {
        return input.feeds.list(getKey(namespace.getId()), Id.NotificationFeed.class);
      }
    });
  }

  private MDSKey getKey(String id) {
    return new MDSKey.Builder().add(TYPE_NOTIFICATION_FEED, id).build();
  }

  private static final class NotificationFeedMds implements Iterable<MetadataStoreDataset> {
    private final MetadataStoreDataset feeds;

    private NotificationFeedMds(MetadataStoreDataset metaTable) {
      this.feeds = metaTable;
    }

    @Override
    public Iterator<MetadataStoreDataset> iterator() {
      return Iterators.singletonIterator(feeds);
    }
  }
}<|MERGE_RESOLUTION|>--- conflicted
+++ resolved
@@ -52,36 +52,7 @@
   private Transactional<NotificationFeedMds, MetadataStoreDataset> txnl;
 
   @Inject
-<<<<<<< HEAD
-  public MDSNotificationFeedStore(final TransactionSystemClient txClient,
-                                  final DatasetFramework dsFramework) {
-    txnl = Transactional.of(
-      new TransactionExecutorFactory() {
-        @Override
-        public TransactionExecutor createExecutor(Iterable<TransactionAware> transactionAwares) {
-          return new DefaultTransactionExecutor(txClient, transactionAwares);
-        }},
-      new Supplier<NotificationFeedMds>() {
-        @Override
-        public NotificationFeedMds get() {
-          try {
-            Id.DatasetInstance notificationsDatasetInstanceId = Id.DatasetInstance.from(Constants.SYSTEM_NAMESPACE,
-                                                                                        NOTIFICATION_FEED_TABLE);
-            Table mdsTable = DatasetsUtil.getOrCreateDataset(dsFramework, notificationsDatasetInstanceId, "table",
-                                                             DatasetProperties.EMPTY, DatasetDefinition.NO_ARGUMENTS,
-                                                             null);
-
-            return new NotificationFeedMds(new MetadataStoreDataset(mdsTable));
-          } catch (Exception e) {
-            LOG.debug("Failed to access app.meta table", e);
-            throw Throwables.propagate(e);
-          }
-=======
-  public MDSNotificationFeedStore(CConfiguration conf,
-                                  TransactionExecutorFactory txExecutorFactory, DatasetFramework framework) {
-
-    final DatasetFramework dsFramework =
-      new NamespacedDatasetFramework(framework, new DefaultDatasetNamespace(conf));
+  public MDSNotificationFeedStore(TransactionExecutorFactory txExecutorFactory, final DatasetFramework dsFramework) {
 
     txnl = Transactional.of(txExecutorFactory, new Supplier<NotificationFeedMds>() {
       @Override
@@ -97,7 +68,6 @@
         } catch (Exception e) {
           LOG.debug("Failed to access app.meta table", e);
           throw Throwables.propagate(e);
->>>>>>> 073547b8
         }
       }
     });
