/*
 * Copyright © 2015 Cask Data, Inc.
 *
 * Licensed under the Apache License, Version 2.0 (the "License"); you may not
 * use this file except in compliance with the License. You may obtain a copy of
 * the License at
 *
 * http://www.apache.org/licenses/LICENSE-2.0
 *
 * Unless required by applicable law or agreed to in writing, software
 * distributed under the License is distributed on an "AS IS" BASIS, WITHOUT
 * WARRANTIES OR CONDITIONS OF ANY KIND, either express or implied. See the
 * License for the specific language governing permissions and limitations under
 * the License.
 */

package co.cask.cdap.notifications.service;

import co.cask.cdap.data2.dataset2.DatasetFramework;
import co.cask.cdap.notifications.feeds.NotificationFeedException;
import co.cask.cdap.notifications.feeds.NotificationFeedManager;
import co.cask.cdap.notifications.feeds.NotificationFeedNotFoundException;
import co.cask.cdap.notifications.service.inmemory.InMemoryNotificationService;
import co.cask.cdap.proto.Id;
import co.cask.tephra.TransactionSystemClient;
import com.google.common.collect.HashMultimap;
import com.google.common.collect.ImmutableList;
import com.google.common.collect.Multimap;
import com.google.common.collect.Multimaps;
import com.google.common.util.concurrent.AbstractIdleService;
import com.google.common.util.concurrent.ListenableFuture;
import com.google.gson.Gson;
import com.google.gson.JsonElement;
import org.apache.twill.common.Cancellable;
import org.apache.twill.common.Threads;
import org.slf4j.Logger;
import org.slf4j.LoggerFactory;

import java.lang.reflect.Type;
import java.util.Collection;
import java.util.concurrent.Executor;

/**
 * Common implementation of the the {@link NotificationService} that handles the subscriptions to all the notification
 * feeds for the current process and that has the ability to push notifications to subscribers.
 */
public abstract class AbstractNotificationService extends AbstractIdleService implements NotificationService {
  private static final Logger LOG = LoggerFactory.getLogger(InMemoryNotificationService.class);
  private static final Gson GSON = new Gson();

  private final Multimap<Id.NotificationFeed, NotificationCaller<?>> subscribers;

  private final DatasetFramework dsFramework;
  private final TransactionSystemClient transactionSystemClient;
  private final NotificationFeedManager feedManager;

  protected AbstractNotificationService(DatasetFramework dsFramework, TransactionSystemClient transactionSystemClient,
                                        NotificationFeedManager feedManager) {
    this.dsFramework = dsFramework;
    this.transactionSystemClient = transactionSystemClient;
    this.feedManager = feedManager;
    this.subscribers = Multimaps.synchronizedMultimap(
      HashMultimap.<Id.NotificationFeed, NotificationCaller<?>>create());
  }

  /**
   * Called when a notification is received on a feed, to push it to all the handlers that subscribed to the feed.
   *
   * @param feed {@link Id.NotificationFeed} of the notification
   * @param notificationJson notification as a json object
   */
  protected void notificationReceived(Id.NotificationFeed feed, JsonElement notificationJson) {
    LOG.trace("Notification received on feed {}: {}", feed, notificationJson);
    Collection<NotificationCaller<?>> callers = subscribers.get(feed);
    synchronized (subscribers) {
      callers = ImmutableList.copyOf(callers);
    }
    for (NotificationCaller caller : callers) {
      Object notification = GSON.fromJson(notificationJson, caller.getNotificationFeedType());
      caller.received(notification, new BasicNotificationContext(dsFramework, transactionSystemClient));
    }
  }

  @Override
  public <N> ListenableFuture<N> publish(Id.NotificationFeed feed, N notification)
    throws NotificationException {
    return publish(feed, notification, notification.getClass());
  }

  @Override
  public <N> Cancellable subscribe(Id.NotificationFeed feed, NotificationHandler<N> handler)
<<<<<<< HEAD
    throws NotificationFeedException {
=======
    throws NotificationFeedNotFoundException, NotificationFeedException {
>>>>>>> 85b7b2d7
    return subscribe(feed, handler, Threads.SAME_THREAD_EXECUTOR);
  }

  @Override
  public <N> Cancellable subscribe(Id.NotificationFeed feed, NotificationHandler<N> handler, Executor executor)
<<<<<<< HEAD
    throws NotificationFeedException {
=======
    throws NotificationFeedNotFoundException, NotificationFeedException {
>>>>>>> 85b7b2d7
    // This call will make sure that the feed exists
    feedManager.getFeed(feed);

    NotificationCaller<N> caller = new NotificationCaller<N>(feed, handler, executor);
    subscribers.put(feed, caller);
    return caller;
  }

  /**
   * Wrapper around a {@link NotificationHandler}, containing a reference to a {@link NotificationHandler}
   * and a {@link Id.NotificationFeed}.
   *
   * @param <N> Type of the Notification to handle
   */
  private class NotificationCaller<N> implements NotificationHandler<N>, Cancellable {
    private final Id.NotificationFeed feed;
    private final NotificationHandler<N> handler;
    private final Executor executor;
    private volatile boolean completed;

    NotificationCaller(Id.NotificationFeed feed, NotificationHandler<N> handler, Executor executor) {
      this.feed = feed;
      this.handler = handler;
      this.executor = executor;
    }

    @Override
    public Type getNotificationFeedType() {
      return handler.getNotificationFeedType();
    }

    @Override
    public void received(final N notification, final NotificationContext notificationContext) {
      if (completed) {
        return;
      }
      executor.execute(new Runnable() {
        @Override
        public void run() {
          if (completed) {
            return;
          }
          try {
            handler.received(notification, notificationContext);
          } catch (Throwable t) {
            LOG.warn("Notification {} on feed {} could not be processed successfully by handler {}",
                     notification, feed, handler, t);
          }
        }
      });
    }

    @Override
    public void cancel() {
      completed = true;
      subscribers.remove(feed, this);
    }
  }
}<|MERGE_RESOLUTION|>--- conflicted
+++ resolved
@@ -89,21 +89,13 @@
 
   @Override
   public <N> Cancellable subscribe(Id.NotificationFeed feed, NotificationHandler<N> handler)
-<<<<<<< HEAD
-    throws NotificationFeedException {
-=======
     throws NotificationFeedNotFoundException, NotificationFeedException {
->>>>>>> 85b7b2d7
     return subscribe(feed, handler, Threads.SAME_THREAD_EXECUTOR);
   }
 
   @Override
   public <N> Cancellable subscribe(Id.NotificationFeed feed, NotificationHandler<N> handler, Executor executor)
-<<<<<<< HEAD
-    throws NotificationFeedException {
-=======
     throws NotificationFeedNotFoundException, NotificationFeedException {
->>>>>>> 85b7b2d7
     // This call will make sure that the feed exists
     feedManager.getFeed(feed);
 
