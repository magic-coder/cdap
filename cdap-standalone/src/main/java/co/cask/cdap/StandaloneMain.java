--- conflicted
+++ resolved
@@ -376,11 +376,8 @@
       new ServiceStoreModules().getStandaloneModule(),
       new ExploreClientModule(),
       new NotificationFeedServiceRuntimeModule().getStandaloneModules(),
-<<<<<<< HEAD
-      new NotificationServiceRuntimeModule().getStandaloneModules()
-=======
+      new NotificationServiceRuntimeModule().getStandaloneModules(),
       new StreamAdminModules().getStandaloneModules()
->>>>>>> 8deac8a4
     );
   }
 }