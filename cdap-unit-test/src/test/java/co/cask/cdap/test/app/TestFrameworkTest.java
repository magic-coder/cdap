--- conflicted
+++ resolved
@@ -380,9 +380,6 @@
     response = HttpRequests.execute(request);
     Assert.assertEquals(200, response.getResponseCode());
 
-<<<<<<< HEAD
-    LOG.info("Service Stopped");
-=======
     RuntimeMetrics serviceMetrics = RuntimeStats.getServiceMetrics(AppWithServices.APP_NAME,
                                                                    AppWithServices.SERVICE_NAME);
     serviceMetrics.waitForinput(3, 5, TimeUnit.SECONDS);
@@ -390,7 +387,6 @@
     Assert.assertEquals(2, serviceMetrics.getProcessed());
     Assert.assertEquals(1, serviceMetrics.getException());
 
->>>>>>> 067b9267
     // we can verify metrics, by adding getServiceMetrics in RuntimeStats and then disabling the system scope test in
     // TestMetricsCollectionService
 
@@ -417,16 +413,10 @@
 
     datasetWorkerServiceManager.stop();
     serviceStatusCheck(datasetWorkerServiceManager, false);
-<<<<<<< HEAD
-    serviceManager.stop();
-    serviceStatusCheck(serviceManager, false);
-    LOG.info("DatasetUpdateService Stopped");
-=======
     LOG.info("DatasetUpdateService Stopped");
     serviceManager.stop();
     serviceStatusCheck(serviceManager, false);
     LOG.info("ServerService Stopped");
->>>>>>> 067b9267
 
     result = procedureClient.query("ping", ImmutableMap.of(AppWithServices.PROCEDURE_DATASET_KEY,
                                                            AppWithServices.DATASET_TEST_KEY_STOP));
