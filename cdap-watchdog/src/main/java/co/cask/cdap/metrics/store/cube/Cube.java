--- conflicted
+++ resolved
@@ -42,7 +42,6 @@
   Collection<TimeSeries> query(CubeQuery query) throws Exception;
 
   /**
-<<<<<<< HEAD
    *
    * @param query
    * @return
@@ -57,12 +56,12 @@
    * @throws Exception
    */
   Collection<String> getMeasureNames(CubeExploreQuery query) throws Exception;
-=======
+
+  /*
    * Deletes the data specified by {@link CubeQuery} from all the fact tables.
    * @param query query specifies parameters for deletion. groupByTags and resolution fields are not used.
    * @throws Exception
    */
   //todo: create separate DeleteCubeQuery class
   void delete(CubeQuery query) throws Exception;
->>>>>>> 28ac13f3
 }