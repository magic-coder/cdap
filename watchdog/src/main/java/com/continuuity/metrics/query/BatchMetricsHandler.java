--- conflicted
+++ resolved
@@ -9,10 +9,6 @@
 import com.continuuity.http.HttpResponder;
 import com.continuuity.common.service.ServerException;
 import com.continuuity.data2.OperationException;
-<<<<<<< HEAD
-import com.continuuity.gateway.auth.GatewayAuthenticator;
-=======
->>>>>>> 59a0e552
 import com.continuuity.metadata.MetaDataTable;
 import com.continuuity.metrics.data.MetricsTableFactory;
 import com.google.common.base.Charsets;
@@ -50,11 +46,7 @@
   private final MetricsRequestExecutor requestExecutor;
 
   @Inject
-<<<<<<< HEAD
-  public BatchMetricsHandler(GatewayAuthenticator authenticator, final MetricsTableFactory metricsTableFactory,
-=======
   public BatchMetricsHandler(Authenticator authenticator, final MetricsTableFactory metricsTableFactory,
->>>>>>> 59a0e552
                              MetaDataTable metaDataTable) {
     super(authenticator, metaDataTable);
     this.requestExecutor = new MetricsRequestExecutor(metricsTableFactory);
