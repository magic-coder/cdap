--- conflicted
+++ resolved
@@ -1,58 +1,61 @@
 <!doctype html>
-<html lang="en">
 <head>
   <meta charset="utf-8">
   <meta http-equiv="X-UA-Compatible" content="IE=edge,chrome=1">
+
   <title>Continuuity</title>
   <link rel="shortcut icon" type="image/x-icon" href="http://www.continuuity.com/wp-content/themes/continuuity/images/favicon.ico">
 
   <meta name="description" content="">
   <meta name="author" content="Continuuity, Inc.">
   <meta name="viewport" content="width=device-width,initial-scale=1,maximum-scale=1">
-  
+
+  <script type="text/javascript">
+
+    window.ENV = window.ENV || {};
+    ENV.EXPERIMENTAL_CONTROL_HELPER = true
+
+  </script>
+
+  <script type="text/javascript" src="/core/lib/jquery-1.9.1.js"></script>
+  <script type="text/javascript" src="/third_party/bootstrap/js/bootstrap.js"></script>
+  <script type="text/javascript" src="/core/lib/handlebars.js"></script>
+  <script type="text/javascript" src="/core/lib/ember-1.0.0-rc.5.js"></script>
+  <script type="text/javascript" src="/core/lib/jquery.timeago.js"></script>
+  <script type="text/javascript" src="/core/lib/jquery.jsPlumb-1.3.6-all.js"></script>
+  <script type="text/javascript" src="/core/lib/d3.v3.js"></script>
+  <script type="text/javascript" src="/core/lib/string.min.js"></script>
+  <script type="text/javascript" src="/core/lib/jquery.taboverride.js"></script>
+  <script type="text/javascript" src="/core/lib/jquery.cookie.js"></script>
+  <script type="text/javascript" src="/core/lib/jquery.color-2.1.2.min.js"></script>
+  <script type="text/javascript" src="/core/lib/require.js" data-main="main"></script>
+
+  <script src="/core/lib/rickshaw.js"></script>
+  <script src="/third_party/select2/select2.min.js"></script>
+
   <link rel="stylesheet" href="/third_party/rickshaw/rickshaw.min.css">
-  <link rel="stylesheet" href="/third_party/bootstrap/bootstrap.min.css">
+  <link rel="stylesheet" href="/third_party/bootstrap/css/bootstrap.min.css">
   <link rel="stylesheet" href="/third_party/select2/select2.css">
   <link rel="stylesheet" href="/assets/css/new/main.css">
-  <link rel="stylesheet" href="/assets/css/new/local.css">
-
-  <script type="text/javascript">
-
-    window.ENV = window.ENV || {};
-    ENV.EXPERIMENTAL_CONTROL_HELPER = true
-
-  </script>
+
   <script>(function(){var uv=document.createElement('script');uv.type='text/javascript';uv.async=true;uv.src='//widget.uservoice.com/dFjjpiFcT5p78aYB5bDzGA.js';var s=document.getElementsByTagName('script')[0];s.parentNode.insertBefore(uv,s)})()</script>
-  <script type="text/javascript" src="/third_party/d3.v3.js"></script>
-  <script src="/third_party/prototype.js"></script>
-  <script type="text/javascript" src="/third_party/require.js" data-main="core/angular/main"></script>
+
 </head>
-<body ng-controller="BaseCtrl">
+<body>
   <div id="warning">
     <div>
       <img src="/assets/img/v2/warning-close.png" id="warning-close" />
-      <span class="warning-text"></span>
+      <span class="warning-text">Experiencing connection issues.</span>
     </div>
   </div>
-  <div id="content">
+
+  <script type="text/x-handlebars" data-template-name="application">
     <div id="header">
       <div class="logo-holder left-float">
         <a href="#" id="logo"></a>
         <a href="#" id="product-name"></a>
       </div>
       <div id="global">
-<<<<<<< HEAD
-            <a href="/logout" id="header-logout">Logout</a>
-            <a href="/#/login" id="header-login">Login</a>
-            <a href="https://accounts.continuuity.com/logout">Logout</a>
-            <a href="javascript:void(0)" data-uv-lightbox="classic_widget" data-uv-mode="full" data-uv-primary-color="#cc6d00" data-uv-link-color="#007dbf" data-uv-default-mode="support" data-uv-forum-id="194926" class="support-link"></a>
-            <a href="https://accounts.continuuity.com/profile" class="user-link" target="_blank">{{C.Env.user.name}}</a>
-            <a href="#" class="cloud-link">{{C.Env.cluster.vpc_label}}</a>
-            <a href="javascript:void(0)" data-uv-lightbox="classic_widget" data-uv-mode="full" data-uv-primary-color="#cc6d00" data-uv-link-color="#007dbf" data-uv-default-mode="support" data-uv-forum-id="194926" class="support-link"></a>
-            <a href="https://accounts.continuuity.com/" target="_blank" class="user-link" id="header-account">My Account</a>
-      <a href="#/services" class="topmenu-top-padding">Services</a>
-      <a href="#/analyze" class="metrics-link" id="header-metrics"></a>
-=======
       {{#if C.Env.security_enabled}}
           {{#if C.Env.auth_token}}
             <a class="general-link logout-link" href="/logout" id="header-logout">Logout</a>
@@ -83,7 +86,6 @@
       {{/if}}
       <a href="#/services" class="general-link services-link topmenu-top-padding">Services</a>
       <a href="#/analyze" class="metrics-link" id="header-metrics">Metrics</a>
->>>>>>> 1dd56641
       </div>
     </div>
     <div id="nav">
@@ -108,11 +110,16 @@
       </ul>
     </div>
     <div id="content-body">
-      <div ng-view></div>
-    </div>
-
-<<<<<<< HEAD
-=======
+      {{!--       <div class="breadcrumbs-container">
+        {{view C.Embed.Breadcrumb}}
+        <div style="clear:both"></div>
+      </div> --}}
+
+      {{outlet}}
+
+    </div>
+    <div id="footer" style="clear: both;"><span id="copyright">COPYRIGHT &copy; 2014 CONTINUUITY INC. ALL RIGHTS RESERVED.</span><br />
+
     <a href="http://www.continuuity.com/terms" id="footer-terms" target="blank">Terms</a>
     <span>&nbsp;·&nbsp;</span>
     <a href="http://www.continuuity.com/privacy" id="footer-terms" target="blank">Privacy</a>
@@ -128,10 +135,10 @@
     {{/if}}
     <span id="build-number"></span>
     </div>
->>>>>>> 1dd56641
     <div id="drop-hover">
       <div id="drop-border"><div id="drop-loading"></div><div id="drop-label">Drop here to deploy.</div></div>
     </div>
+
     <div id="nux-completed-modal" class="popup-modal">
       <div class="popup-container">
         <div id="nux-1">
@@ -158,8 +165,6 @@
       </div>
     </div>
 
-<<<<<<< HEAD
-=======
   </script>
 
   <script type="text/x-handlebars" data-template-name="Services">
@@ -837,24 +842,896 @@
               {{/each}}
             </li>
           </ul>
->>>>>>> 1dd56641
-
-    <div id="footer" style="clear: both;"><span id="copyright">COPYRIGHT &copy; 2014 CONTINUUITY INC. ALL RIGHTS RESERVED.</span><br />
-
-        <a href="http://www.continuuity.com/terms" id="footer-terms" target="blank">Terms</a>
-        <span>&nbsp;·&nbsp;</span>
-        <a href="http://www.continuuity.com/privacy" id="footer-terms" target="blank">Privacy</a>
-        <span>&nbsp;·&nbsp;</span>
-        <a href="http://www.continuuity.com/contact-us" id="footer-contact" target="blank">Contact</a>
-        <span>&nbsp;·&nbsp;</span>
-        <a href="javascript:void(0)" data-uv-lightbox="classic_widget" data-uv-mode="full" data-uv-primary-color="#cc6d00" data-uv-link-color="#007dbf" data-uv-default-mode="support" data-uv-forum-id="194926" id="footer-support">Support</a>
-        <span>&nbsp;·&nbsp;</span>
-        <a style="text-decoration:underline;" id="footer-reset" href="#" onclick="return C.Util.reset();">Reset</a>
-        <span id="build-number"></span>
-    </div>
-
-    <div style="clear:both"></div>
+
+          <button class="btn btn-blank start-stop" {{bindAttr disabled="model.startStopDisabled"}} style="width:64px;" {{action "exec" on="click"}}><span {{bindAttr class="model.actionIcon"}}></span><span>{{model.defaultAction}}</span></button>
+          <button class="btn btn-blank btn-icon" style="border-right:0;" {{bindAttr disabled="model.startStopDisabled"}} {{action "config"}}><span class="btn-config"></span></button>
+        </div>
+        <div class="flow-state"><strong>{{model.currentState}}</strong></div>
+      </div>
+
+      <div class="info-box sparkline-box app-processed">{{view C.Embed.Chart metrics="/reactor/apps/{parent}/flows/{id}/process.events.processed" title="Processing Rate"}}</div>
+      <div class="info-box sparkline-box app-busyness">{{view C.Embed.Chart metrics="/reactor/apps/{parent}/flows/{id}/process.busyness" title="Busyness" unit="percent"}}</div>
+
+    </div>
+
+    <div id="panels">
+      <div id="informer"></div>
+      <div class="panel">
+        <div id="flowviz-container">
+
+          <div class="btn-group" style="float: left;">
+            <button class="btn btn-blank dropdown-toggle" data-toggle="dropdown" style="padding-left:14px;float: right;">
+              {{flowletLabelName}} <span class="caret"></span>
+            </button>
+            <ul class="dropdown-menu">
+              <li><a {{action "setFlowletLabel" "rate"}}>Flowlet Rate</a></li>
+              <li><a {{action "setFlowletLabel" "pending"}}>Flowlet Pending</a></li>
+              <li><a {{action "setFlowletLabel" "aggregate"}}>Flowlet Processed</a></li>
+            </ul>
+          </div>
+
+          {{view C.Embed.Visualizer viewName="visualizer"}}
+        </div>
+      </div>
+    </div>
+
+    {{outlet}}
+
+  </script>
+
+  <!-- Flowlet Status Template -->
+
+  <script type="text/x-handlebars" data-template-name="FlowStatus/Flowlet">
+
+    <div class="popup-modal">
+
+      <div class="popup-container">
+        <div class="popup-body">
+          <div class="popup-close" {{action close on="click"}}>×</div>
+
+          {{#if controllers.FlowStatus.model.running}}
+            <div class="btn-group pull-right" style="margin-top: 4px;">
+              <button class="btn btn-blank" {{action "addOneInstance" on="click"}}>+</button>
+              <button class="btn btn-blank" {{action "removeOneInstance" on="click"}}>-</button>
+              {{#if C.isLocal}}
+                <button disabled="disabled" class="btn btn-blank" style="width: 200px;text-align:left;">{{model.instances}} instance{{model.pluralInstances}}</button>
+              {{else}}
+                <button disabled="disabled" class="btn btn-blank" style="width: 200px;text-align:left;">{{model.containersLabel}} instance{{model.pluralInstances}} ({{model.instances}} Requested)</button>
+              {{/if}}
+            </div>
+          {{/if}}
+
+          <div class="popup-icon"></div>
+
+          <h1 class="popup-title"> {{model.name}}</h1>
+          <div id="flowlet-popup-tabs">
+            <div id="flowlet-popup-inputs-tab" class="flowlet-popup-tab tab-selected"><a href="#" {{action select "inputs"}}>Inputs</a></div>
+            <div id="flowlet-popup-processed-tab" class="flowlet-popup-tab"><a href="#" {{action select "processed"}}>Processed</a></div>
+            <div id="flowlet-popup-outputs-tab" class="flowlet-popup-tab"><a href="#" {{action select "outputs"}}>Outputs</a></div>
+            </div>
+          <div id="flowlet-popup-tab-content">
+
+            <div id="flowlet-popup-inputs" class="flowlet-popup-tab-content">
+
+            {{#if model.inputs.length}}
+              <table style="width:100%;">
+                <tr>
+                  <td style="height:214px;padding:0;">
+                    <table style="width: 100%;">
+                      <tbody>
+                      {{#each model.inputs}}
+                      <tr>
+                        <td>
+                          {{#each contrib}}
+                            <div {{action navigate name on="click"}} {{bindAttr flowlet-id="name"}} class="flowlet-popup-input-contrib">{{name}}</div>
+                          {{/each}}
+                        </td>
+                        <td class="flowlet-popup-input">
+                          {{id}}
+                        </td>
+                        <td class="flowlet-blue">
+                          {{view C.Embed.Chart grid="true" entityType="Queue" title="Inbound Events per Second" width="305" entityIdBinding=id metrics="/reactor/apps/{app}/flows/{flow}/flowlets/{flowlet}/process.events.in" classNames="sparkline-flowlet-box"}}
+                        </td>
+                      </tr>
+                      {{/each}}
+                    </table>
+                  </td>
+                </tr>
+              </table>
+            {{else}}
+              <div class="flowlet-popup-empty">
+              There are no inputs on this flowlet.
+              </div>
+            {{/if}}
+
+          </div>
+
+          <div id="flowlet-popup-processed" class="flowlet-popup-tab-content">
+
+            <table style="width: 100%">
+              <tr>
+                <td class="flowlet-blue">
+                  {{view C.Embed.Chart grid="true" width="305" metrics="/reactor/apps/{app}/flows/{flow}/flowlets/{id}/process.events.processed" classNames="sparkline-flowlet-box" title="Processing Rate"}}
+                </td>
+                <td class="flowlet-blue">
+                  {{view C.Embed.Chart grid="true" width="305" metrics="/reactor/apps/{app}/flows/{flow}/flowlets/{id}/store.ops" classNames="sparkline-flowlet-box" title="Data Operations"}}
+                </td>
+              </tr>
+              <tr>
+                <td class="flowlet-blue">
+                  {{view C.Embed.Chart grid="true" width="305" unit="percent" metrics="/reactor/apps/{app}/flows/{flow}/flowlets/{id}/process.busyness" classNames="sparkline-flowlet-box" title="Busyness"}}
+                </td>
+                <td class="flowlet-blue">
+                  {{view C.Embed.Chart grid="true" width="305" metrics="/reactor/apps/{app}/flows/{flow}/flowlets/{id}/process.errors" classNames="sparkline-flowlet-box" title="Errors"}}
+                </td>
+              </tr>
+            </table>
+
+          </div>
+
+          <div id="flowlet-popup-outputs" class="flowlet-popup-tab-content">
+            {{#if model.outputs.length}}
+            <table style="width:100%;">
+              <tr>
+                <td style="height:214px;padding:0;">
+                  <table style="width:100%;">
+                    <tbody>
+                      {{#each model.outputs}}
+                      <tr>
+                      <td class="flowlet-blue">
+                        {{view C.Embed.Chart grid="true" entityType="Queue" title="Outbound Events per Second" width="305" entityIdBinding=id metrics="/reactor/apps/{app}/flows/{flow}/flowlets/{flowlet}/process.events.out" classNames="sparkline-flowlet-box"}}
+                      </td>
+                      <td class="flowlet-popup-input">
+                      {{id}}
+                      </td>
+                      <td>
+                      {{#each contrib}}
+                      <div {{action navigate name on="click"}} {{bindAttr flowlet-id="name"}} class="flowlet-popup-input-contrib">{{name}}</div>
+                      {{/each}}
+                      </td>
+                      </tr>
+                      {{/each}}
+                    </tbody>
+                  </table>
+                </td>
+              </tr>
+            </table>
+            {{else}}
+              <div class="flowlet-popup-empty">
+              There are no outputs on this flowlet.
+              </div>
+            {{/if}}
+          </div>
+        </div>
+      </div>
+    </div>
   </div>
+
+  </script>
+
+  <!-- Stream Status Template -->
+
+  <script type="text/x-handlebars" data-template-name="FlowStatus/Stream">
+
+    <div class="popup-modal">
+      <div class="popup-container">
+        <div class="popup-body">
+          <div class="popup-close" {{action close on="click"}}>×</div>
+
+          <div class="popup-icon-stream"></div>
+          <h1 class="popup-title"><a {{bindAttr href="controller.model.href"}}>{{model.name}}</a></h1>
+
+          <table class="table" class="popup-stream-table">
+            <thead>
+            <th style="width: 100px;text-align: center;">Storage</th>
+            <th style="width: 100px;text-align: center;">Events</th>
+            <th style="width: 295px;">Events per Second</th>
+            </thead>
+            <tbody>
+            <tr>
+            <td class="app-list-count" {{bindAttr title="model.storageRaw"}}>{{model.storageLabel}}<br /><span>{{model.storageUnits}}</span></td>
+            <td class="app-list-count" {{bindAttr title="model.eventsRaw"}}>{{model.eventsLabel}}{{model.eventsUnits}}<br /><span>Events</span></td>
+            <td style="padding-right: 0;max-width:295px;">
+            {{view C.Embed.Chart entityType="Stream" width="376" mode="singular" metrics="/reactor/streams/{id}/collect.events"}}
+            </td>
+            </tr>
+            </tbody>
+          </table>
+
+          <div class="popup-inject-wrapper">
+            {{view C.Embed.Injector placeholder="Events injected here will be consumed by all attached programs."}}
+            <button class="btn btn-blank" style="float: right;" {{action "inject" on="click"}}>Inject</button>
+            <span class="sparkline-box-title">
+            {{view Em.Checkbox checkedBinding=controller.injectOnEnter}} Inject by pressing Enter
+            </span>
+
+          </div>
+
+        </div>
+      </div>
+    </div>
+
+  </script>
+
+  <script type="text/x-handlebars" data-template-name="Flow/History">
+
+    <div id="panels">
+      <div id="informer"></div>
+      <div class="panel">
+        <div id="object-list">
+          {{#if runs.length}}
+            <table class="table table-condensed">
+            <thead>
+              <tr><th style="width: 300px;">Started</th>
+              <th>Ended</th>
+              <th style="width:250px;">Result</th>
+              </tr>
+            </thead>
+            <tbody>
+            {{#each runs}}
+              <tr class="run-list" {{action "loadRun" runid}}>
+                <td>{{started}}<div class="flow-run-date"> {{startDate}} </div></td>
+                <td>{{ended}} <div class="flow-run-date"> {{endDate}}</div></td>
+                <td>{{detail}}</td>
+              </tr>
+            {{/each}}
+            </tbody>
+            </table>
+          {{else}}
+            <div class="object-list-empty">
+            <div class="object-list-empty-content">
+            <div>No History.</div>
+            <span>This Flow has not completed a run yet.</span>
+            </div>
+            </div>
+          {{/if}}
+        </div>
+      </div>
+      <div class="panel">
+        <div id="flowviz-container" class="flowviz-fade">
+          {{view C.Embed.Visualizer viewName="visualizer"}}
+        </div>
+      </div>
+    </div>
+    </div>
+  </script>
+
+  <script type="text/x-handlebars" data-template-name="Dataset">
+    <div id="title">
+      {{view C.Embed.TimeSelector}}
+      <h1><span>Dataset</span> {{model.name}}</h1>
+    </div>
+    <div id="info">
+      <div class="info-box sparkline-box write-rate">{{view C.Embed.Chart title="Write Rate (Bytes)" metrics="/reactor/datasets/{id}/dataset.store.bytes" unit="bytes"}}</div>
+      <div class="info-box sparkline-box write-rate">{{view C.Embed.Chart title="Write Rate (Ops)" metrics="/reactor/datasets/{id}/dataset.store.writes" unit="OPS/S"}}</div>
+      <div class="info-box sparkline-box read-rate">{{view C.Embed.Chart title="Read Rate (Ops)" metrics="/reactor/datasets/{id}/dataset.store.reads" unit="OPS/S"}}</div>
+
+      <div class="info-box app-storage" style="text-align: center;">
+        <div class="sparkline-box-title">Stored</div>
+        <div class="sparkline-box-value" style="padding-left: 0;padding-top:16px;width: 100px;">{{model.storageLabel}}<br /><span>{{model.storageUnits}}</span></div>
+      </div>
+
+    </div>
+    <div id="panels">
+
+      <div class="panel">
+      <div class="panel-head"><div class="panel-title">Attached Flows</div></div>
+
+        {{partial "flows-list"}}
+
+      </div>
+  </script>
+
+<script type="text/x-handlebars" data-template-name="Procedure">
+
+    <div id="title">
+      {{view C.Embed.TimeSelector}}
+      <ul class="nav nav-pills pull-right" style="margin: 2px 14px;">
+        <li>{{#linkTo ProcedureStatus model}}Status{{/linkTo}}</li>
+        <li>{{#linkTo Procedure.Log model}}Log{{/linkTo}}</li>
+      </ul>
+      <h1><span>Procedure</span> {{model.name}}</h1>
+    </div>
+
+    {{outlet}}
+
+  </script>
+
+  <script type="text/x-handlebars" data-template-name="ProcedureStatus">
+
+    <div id="info">
+      <div class="info-box" style="float: right; border: 0;">
+        <div id="action-buttons" class="btn-group pull-right">
+          <button class="btn btn-blank" {{bindAttr disabled="model.startStopDisabled"}} style="width:64px;" {{action "exec" on="click"}}><span {{bindAttr class="model.actionIcon"}}></span><span>{{model.defaultAction}}</span></button>
+          <button class="btn btn-blank btn-icon" {{bindAttr disabled="model.startStopDisabled"}} {{action "config"}}><span class="btn-config"></span></button>
+        </div>
+        <div class="flow-state"><strong>{{model.currentState}}</strong></div>
+      </div>
+
+      <div class="info-box sparkline-box">{{view C.Embed.Chart title="Successful" metrics="/reactor/apps/{parent}/procedures/{id}/query.requests"}}</div>
+      <div class="info-box sparkline-box">{{view C.Embed.Chart title="Failed" metrics="/reactor/apps/{parent}/procedures/{id}/query.failures"}}</div>
+    </div>
+    <div id="panels">
+
+      <div class="panel">
+      <div class="panel-head">
+
+        {{#if model.running}}
+          <div class="btn-group pull-right">
+            <button class="btn btn-blank" {{action "addOneInstance" on="click"}}>+</button>
+            <button class="btn btn-blank" {{action "removeOneInstance" on="click"}}>-</button>
+
+            {{#if C.isLocal}}
+              <button disabled="disabled" class="btn btn-blank" style="width: 200px;text-align:left;">{{model.instances}} instance{{model.pluralInstances}}</button>
+            {{else}}
+              <button disabled="disabled" class="btn btn-blank" style="width: 200px;text-align:left;">{{actualInstances}} ({{model.instances}} Requested)</button>
+            {{/if}}
+
+          </div>
+        {{/if}}
+
+        <div class="panel-title">Make a Request</div></div>
+
+        <table style="width: 100%" class="top-aligned">
+          <thead>
+          <tr>
+            <th style="width: 140px;text-align: left;">
+              Method
+            </th>
+            <th style="text-align: left;">
+              Parameters
+            </th>
+          </tr>
+          </thead>
+          <tbody>
+          <tr>
+            <td>
+              {{view C.Embed.TextField valueBinding="controllers.Procedure.requestMethod" id="method-name"}}
+            </td>
+            <td>
+              {{view C.Embed.Injector valueBinding="controllers.Procedure.requestParams"}}
+              <br />
+              {{#if model.running}}
+              <button id="execute-button" {{action "submit"}} class="btn btn-blank">Execute</button>
+              {{else}}
+              <button disabled="disabled" class="btn btn-blank">Click "Start" Above</button>
+              {{/if}}
+            </td>
+
+          </tr>
+          </tbody>
+        </table>
+      </div>
+
+      <div class="panel" style="padding: 10px;">
+        {{view Ember.TextArea valueBinding="responseBody" classNames="well query-response"}}
+      </div>
+
+    </div>
+
+    {{outlet}}
+
+  </script>
+
+  <script type="text/x-handlebars" data-template-name="ColorPicker">
+    <input type="text" class="color-picker" {{action setMetricRequestColor controller.metricsRequest.color}} {{ bindAttr value="controller.metricsRequest.color"}} />
+  </script>
+
+  <script type="text/x-handlebars" data-template-name="Analyze">
+    <div id="title">
+      {{view C.Embed.TimeSelector}}
+      <div style="float: right;margin-top: 2px;">
+        <button class="btn btn-blank pause force-margin-right-20" {{action togglePause}}>{{pausedLabel}}</button>
+      </div>
+      <h1>Metrics <span>Explorer</span></h1>
+    </div>
+    <div id="panels">
+      <div class="panel" id="analyze-selected">
+        <div class="clearfix">
+
+          <div class="analyze-selected">
+            <ul>
+
+            {{#each metric in selected}}
+              <li class="analyze-selected-metric">
+                <div class="analyze-selected-metric-remove" {{action removeFromChart metric}}>&times;</div>
+                <div class="analyze-selected-metric-color" style="background: {{unbound metric.color}}"></div>
+                <div class="analyze-selected-metric-element"><a href="{{unbound metric.href}}">{{metric.element}}</a></div>
+                <div class="analyze-selected-metric-name">{{metric.metric}}</div>
+              </li>
+            {{/each}}
+
+              <li class="analyze-selected-metric-add" {{action showConfigure}}>
+                <div class="analyze-selected-metric-color">+</div>
+                <div class="analyze-selected-metric-element">Add</div>
+              </li>
+
+            </ul>
+
+            <div id="analyze-configurator">
+              <input type="hidden" id="elementSelector" />
+              <input type="hidden" id="metricSelector" disabled="disabled" />
+              <button {{bindAttr disabled="configuring.noSelection"}} class="analyze-blue-btn" {{action addToChart}}>Add</button>
+              <button class="analyze-gray-btn" {{action hideConfigure}}>Cancel</button>
+            </div>
+
+        </div>
+
+      </div>
+
+    </div>
+
+    <div class="panel analyze-chart">
+      <div class="panel-body">
+        {{#if selected.length}}
+          <div id="y_axis"></div>
+          {{view C.Embed.Analyze}}
+        {{else}}
+          <div class="object-list-empty" style="height:500px;padding-top:220px;">
+            <div class="object-list-empty-content">
+              <div>No metrics selected.</div>
+              <span>Please add a metric on the right.</span>
+            </div>
+          </div>
+        {{/if}}
+      </div>
+    </div>
+
+    </div>
+
+  </script>
+
+
+  <script type="text/x-handlebars" data-template-name="PageNotFound">
+
+    <div id="panels">
+
+      <div class="panel">
+
+        <div class="panel-head">
+          <div class="panel-title">Not Found</div>
+        </div>
+        <div class="object-list-empty">
+          <div class="object-list-empty-content">
+            <div>Page not found.</div>
+            <span>Please double check the URL above.</span>
+          </div>
+        </div>
+
+      </div>
+    </div>
+
+  </script>
+
+  <!-- Shared -->
+
+  <script type="text/x-handlebars" data-template-name="Runnable/Config">
+
+    <div class="popup-modal config-modal">
+      <div class="popup-container">
+        <div class="popup-body">
+          <div class="popup-close" {{action close on="click"}}>×</div>
+          <h2>Runtime Configuration</h2>
+
+          {{view C.Embed.KeyVal}}
+
+        </div>
+          <div class="modal-footer">
+            <button {{action close}} class="btn btn-blank">Cancel</button>
+            <button {{action clear}} style="margin-right: 5px;" class="btn btn-blank">Clear</button>
+            {{#if runnable}}
+              {{#if model.running}}
+                <button {{action save}} class="btn btn-blank">Save and Close</button>
+                <button {{action saveAndRestart}} class="btn btn-blank">Save and Restart</button>
+              {{else}}
+                <button {{action runOnce}} class="btn btn-blank">Run Once</button>
+                <button {{action saveAndRun}} class="btn btn-blank">Save and Run</button>
+              {{/if}}
+            {{else}}
+            <button {{action save}} class="btn btn-blank">Save and Close</button>
+            {{/if}}
+          </div>
+      </div>
+    </div>
+
+  </script>
+
+  <script type="text/x-handlebars" data-template-name="Runnable/Log">
+
+    <div id="panels">
+      <div class="panel" style="padding: 10px;">
+        <ul class="nav nav-tabs">
+          <li {{bindAttr class="logMetrics.ALL.active"}}><a {{ action showLogsByType "ALL" }}>ALL({{logMetrics.ALL.count}})</a></li>
+          <li {{bindAttr class="logMetrics.INFO.active"}}><a {{ action showLogsByType "INFO" }}>INFO({{logMetrics.INFO.count}})</a></li>
+          <li {{bindAttr class="logMetrics.WARN.active"}}><a {{ action showLogsByType "WARN" }}>WARN({{logMetrics.WARN.count}})</a></li>
+          <li {{bindAttr class="logMetrics.ERROR.active"}}><a id="log-error-tab" {{ action showLogsByType "ERROR" }}>ERROR({{logMetrics.ERROR.count}})</a></li>
+          <li {{bindAttr class="logMetrics.DEBUG.active"}}><a {{ action showLogsByType "DEBUG" }}>DEBUG({{logMetrics.DEBUG.count}})</a></li>
+          <li {{bindAttr class="logMetrics.OTHER.active"}}><a {{ action showLogsByType "OTHER" }}>OTHER({{logMetrics.OTHER.count}})</a></li>
+        </ul>
+        <pre id="logView" class="well query-response"></pre>
+      </div>
+    </div>
+
+  </script>
+
+  <!-- Partials -->
+
+  <script type="text/x-handlebars" data-template-name="tree-branch">
+    {{each children itemController="treeNode" itemViewClass="C.TreeNodeView"}}
+  </script>
+
+  <script data-template-name="tree-node" type="text/x-handlebars">
+
+    <div class="tree-node">
+
+      <div class="tree-chart">
+        {{view C.Embed.Chart entityIdBinding=id entityTypeBinding=type height="50" unit="bytes" listMode="true"}}
+      </div>
+
+      <div class="tree-count app-list-count">{{coresLabel}}</div>
+
+      <div class="tree-count app-list-count">{{containersLabel}}</div>
+
+      <div class="tree-toggle">
+        {{#if model.children.length}}
+          <span {{bindAttr class=":toggle-icon children.length::leaf"}} {{action toggle}}>
+            {{#if isExpanded}}
+                &#x25BC;
+            {{else}}
+                &#x25B6;
+            {{/if}}
+          </span>
+        {{else}}
+          &#183;
+        {{/if}}
+      </div>
+      <div class="tree-element app-list-name">
+        <a {{bindAttr href="href"}}>{{name}}</a><br />
+        <span class="app-list-status">{{description}}</span>
+      </div>
+
+    </div>
+
+    {{#if isExpanded}}
+      {{control "treeBranch" model}}
+    {{/if}}
+
+  </script>
+
+  <script type="text/x-handlebars" data-template-name="_programs-list">
+
+    {{#if structure.children.length}}
+      <table class="table">
+        <thead>
+          <th>Elements</th>
+          <th style="width: 80px;text-align: center;">Containers</th>
+          <th style="width: 80px;text-align: center;">Cores</th>
+          <th style="width: 262px;">Memory</th>
+        </thead>
+      </table>
+      {{control "treeBranch" structure}}
+
+    {{else}}
+      <div class="object-list-empty">
+      <div class="object-list-empty-content">
+      <div>No Applications.</div>
+      <span>Please navigate to the Overview screen to load one.</span>
+      </div>
+      </div>
+    {{/if}}
+  </script>
+
+  <script type="text/x-handlebars" data-template-name="_apps-list">
+    {{#if elements.App.length}}
+      <table class="table">
+        <thead>
+        <th>&nbsp;</th>
+          <th style="text-align: center;width:64px;">Collect</th>
+          <th style="text-align: center;width:64px;">Process</th>
+          <th style="text-align: center;width:64px;">Store</th>
+          <th style="text-align: center;width:64px;">Query</th>
+        <th style="width: 262px;">Busyness</th>
+        </thead>
+        <tbody>
+        {{#each elements.App }}
+          <tr>
+            <td class="app-list-name">
+            <a {{bindAttr href="href"}}>{{name}}</a>
+            <br />
+            <span class="app-list-status">{{description}}</span>
+
+            </td>
+            <td class="app-list-count">{{counts.Stream}}</strong></td>
+            <td class="app-list-count">{{counts.Flow}}</strong></td>
+            <td class="app-list-count">{{counts.Dataset}}</strong></td>
+            <td class="app-list-count">{{counts.Procedure}}</strong></td>
+            <td style="max-width:264px;">{{view C.Embed.Chart entityIdBinding=id entityType="App" height="50" metrics="/reactor/apps/{id}/process.busyness" unit="percent"}}</td>
+          </tr>
+        {{/each}}
+        </tbody>
+      </table>
+    {{else}}
+      <div class="object-list-empty">
+      <div class="object-list-empty-content">
+      <div>No Applications.</div>
+      <span>Load an Application by clicking the button above.</span>
+      </div>
+      </div>
+    {{/if}}
+  </script>
+
+  <script type="text/x-handlebars" data-template-name="list-page">
+    <div id="title">
+      {{view C.Embed.TimeSelector}}
+      <h1><span>Data</span> {{controller.title}}</h1>
+    </div>
+
+    <div id="panels">
+      <div class="panel">
+        {{outlet}}
+      </div>
+    </div>
+  </script>
+
+  <script type="text/x-handlebars" data-template-name="_streams-list">
+
+    {{#if elements.Stream.length}}
+      <table class="table">
+      <thead>
+        <th style="padding-left: 14px;">Streams</th>
+        <th style="width: 100px;text-align: center;">Storage</th>
+        <th style="width: 100px;padding: 3px 0px 0px;text-align: center;">Events</th>
+        <th style="width: 262px;">Arrival Rate (EPS)</th>
+      </thead>
+      <tbody>
+        {{#each elements.Stream }}
+          <tr>
+            <td class="app-list-name">
+            <a {{bindAttr href="href"}}>{{name}}</a><br /><span class="app-list-status">Stream</span>
+            </td>
+            <td class="app-list-count">{{storageLabel}}<span>{{storageUnits}}</span></td>
+            <td class="app-list-count">{{eventsLabel}}{{eventsUnits}}</td>
+            <td style="max-width:262px;">{{view C.Embed.Chart entityIdBinding=id entityType="Stream" mode="singular" metrics="/reactor/streams/{id}/collect.events"}}</td>
+          </tr>
+        {{/each}}
+      </tbody>
+      </table>
+    {{else}}
+      <div class="object-list-empty">
+        <div class="object-list-empty-content">
+          <div>No Streams.</div>
+            <span>Please create one in code or on the commandline.</span>
+        </div>
+      </div>
+    {{/if}}
+
+  </script>
+
+  <script type="text/x-handlebars" data-template-name="_flows-list">
+    {{#if elements.Flow.length}}
+      <table class="table">
+        <thead>
+          <th style="padding-left: 14px;">Flows</th>
+          <th style="width: 262px;">Processing Rate (EPS)</th>
+          <th style="width: 262px;">Busyness</th>
+        </thead>
+        <tbody>
+        {{#each elements.Flow.content }}
+          <tr>
+            <td class="app-list-name">
+            <a {{bindAttr href="href"}}>{{name}}</a><br /><span class="app-list-status app-status">{{currentState}}</span>
+            </td>
+            <td style="max-width:262px;">{{view C.Embed.Chart entityIdBinding=id entityType="Flow" metrics="/reactor/apps/{parent}/flows/{id}/process.events.processed"}}</td>
+            <td style="max-width:262px;">{{view C.Embed.Chart entityIdBinding=id entityType="Flow" metrics="/reactor/apps/{parent}/flows/{id}/process.busyness" unit="percent"}}</td>
+          </tr>
+        {{/each}}
+        </tbody>
+      </table>
+    {{else}}
+      <div class="object-list-empty">
+        <div class="object-list-empty-content">
+          <div>No Flows.</div>
+          <span>Add Flows by uploading an Application JAR.</span>
+        </div>
+      </div>
+    {{/if}}
+    {{#if elements.Mapreduce.length}}
+      <table class="table">
+          <thead>
+            <th style="padding-left: 14px;">Mapreduce</th>
+            <th style="width: 262px;">Mapping Status</th>
+            <th style="width: 262px;">Reducing Status</th>
+          </thead>
+          <tbody>
+          {{#each elements.Mapreduce.content }}
+            <tr>
+              <td class="app-list-name">
+              <a {{bindAttr href="href"}}>{{name}}</a><br /><span class="app-list-status app-status">{{currentState}}</span>
+              </td>
+              <td style="max-width:262px;">{{view C.Embed.Chart entityIdBinding=id entityType="Mapreduce" metrics="/reactor/apps/{parent}/mapreduce/{id}/mappers/process.completion" unit="percent"}}</td>
+              <td style="max-width:262px;">{{view C.Embed.Chart entityIdBinding=id entityType="Mapreduce" metrics="/reactor/apps/{parent}/mapreduce/{id}/reducers/process.completion" unit="percent"}}</td>
+            </tr>
+          {{/each}}
+          </tbody>
+        </table>
+    {{/if}}
+    {{#if elements.Workflow.length}}
+      <table class="table">
+          <thead>
+            <th style="padding-left: 14px;">Workflows</th>
+          </thead>
+          <tbody>
+          {{#each elements.Workflow.content }}
+            <tr>
+              <td class="app-list-name">
+              <a {{bindAttr href="href"}}>{{name}}</a><br /><span class="app-list-status app-status">{{currentState}}</span>
+              </td>
+            </tr>
+          {{/each}}
+          </tbody>
+        </table>
+    {{/if}}
+  </script>
+
+  <script type="text/x-handlebars" data-template-name="_datasets-list">
+    {{#if elements.Dataset.length}}
+      <table class="table">
+        <thead>
+        <th style="padding-left: 14px;">DataSets</th>
+        <th style="width: 100px;text-align: center;">Storage</th>
+        <th style="width: 262px;">Write Rate (Bytes)</th>
+        </thead>
+        <tbody>
+        {{#each elements.Dataset }}
+          <tr>
+            <td class="app-list-name">
+            <a {{bindAttr href="href"}}>{{name}}</a><br /><span class="app-list-status">{{classname}}</span>
+            </td>
+            <td class="app-list-count">{{storageLabel}}<br /><span>{{storageUnits}}</span></td>
+            <td style="max-width:262px;">{{view C.Embed.Chart entityIdBinding=id entityType="Dataset" mode="singular" metrics="/reactor/datasets/{id}/dataset.store.bytes"}}</td>
+          </tr>
+        {{/each}}
+        </tbody>
+      </table>
+    {{else}}
+    <div class="object-list-empty">
+      <div class="object-list-empty-content">
+        <div>No DataSets.</div>
+          <span>Please create one in code or on the commandline.</span>
+        </div>
+    </div>
+    {{/if}}
+  </script>
+
+  <script type="text/x-handlebars" data-template-name="_procedures-list">
+    {{#if elements.Procedure.length}}
+      <table class="table">
+      <thead>
+        <th style="padding-left: 14px;">Procedures</th>
+        <th style="width: 262px;">Request Rate</th>
+        <th style="width: 262px;">Error Rate</th>
+      </thead>
+      <tbody>
+        {{#each elements.Procedure}}
+          <tr>
+            <td class="app-list-name">
+            <a {{bindAttr href="href"}}>{{name}}</a><br /><span class="app-list-status app-status">{{currentState}}</span>
+            </td>
+            <td style="max-width:262px;">{{view C.Embed.Chart entityIdBinding=id entityType="Procedure" metrics="/reactor/apps/{parent}/procedures/{id}/query.requests"}}</td>
+            <td style="max-width:262px;">{{view C.Embed.Chart entityIdBinding=id entityType="Procedure" metrics="/reactor/apps/{parent}/procedures/{id}/query.failures"}}</td>
+          </tr>
+        {{/each}}
+      </tbody>
+      </table>
+    {{else}}
+    <div class="object-list-empty">
+    <div class="object-list-empty-content">
+    <div>No Procedures.</div>
+    <span>Add Procedures by uploading an Application JAR.</span>
+    </div>
+    </div>
+    {{/if}}
+  </script>
+
+  <script type="text/x-handlebars" data-template-name="promote">
+    <div class="popup-container" style="min-height: 246px;width: 430px;">
+      <div class="popup-body" style="min-height: 240px;">
+
+      {{#if promoteSucceeded}}
+        <h2>Push {{finished}}</h2>
+      {{else}}
+        <h2>Push to Cloud</h2>
+      {{/if}}
+      <div class="modal-loading"></div>
+        <div class="modal-push">
+
+          {{#if pushing}}
+          <div style="text-align: center; padding: 26px;height:182px;">
+            <img style="width:116px;height:116px;" src="/assets/img/pushing.gif" />
+          </div>
+          {{else}}
+
+            <div id="promote-status" class="popup-description" style="padding: 0">{{finishedMessage}}</div>
+            {{#if promoteSucceeded}}
+              <div class="popup-description" style="padding:0;">
+                {{#if finishedLink}}
+                  <br /><a target="_blank" {{bindAttr href="finishedLink"}}>{{finishedLink}}</a>
+                {{/if}}
+              </div>
+            {{else}}
+              <div class="sparkline-box-title" style="padding-left:0;">API Key</div>
+              <div>{{view C.Embed.TextField valueBinding="C.Env.credential" }}</div>
+              {{#if C.Env.credential}}
+                {{#if destinations.length}}
+                  <div class="sparkline-box-title" style="padding-left:0;margin-top:8px;">Destination</div>
+                  <div>{{view Ember.Select valueBinding="destination" contentBinding="destinations" optionLabelPath="content.name" optionValuePath="content.id"}}</div>
+                {{else}}
+                  {{#if loading}}
+                    <div style="text-align: center; padding: 24px 0px 16px;">
+                      <img src="/assets/img/chart-loading.gif" />
+                    </div>
+                  {{else}}
+                    <div class="popup-description">
+                    {{#if network}}
+                      There was a problem connecting to Continuuity. Please check your internet connection.
+                    {{else}}
+                      There are no destinations available. Make sure your API Key is correct. If you have not configured any clouds, you can do so on your <a target="_blank" href="https://accounts.continuuity.com/">Account Home page</a>.
+                    {{/if}}
+                    </div>
+                  {{/if}}
+                {{/if}}
+              {{else}}
+                <div class="popup-description">Your API Key can be found on your <a target="_blank" href="http://accounts.continuuity.com/profile">Profile Page</a>.</div>
+              {{/if}}
+            {{/if}}
+          {{/if}}
+        </div>
+      </div>
+      {{#if promoteSucceeded}}
+        <div class="modal-footer">
+          <button {{action "destroy" target="view"}} class="btn btn-blank">Done</button>
+        </div>
+      {{else}}
+        {{#unless pushing}}
+          <div class="modal-footer">
+            <button {{action "destroy" target="view"}} class="btn btn-blank">Cancel</button>
+            {{#if destinations.length}}
+              <button {{action "promoteSubmit"}} class="btn btn-blank">Push</button>
+            {{/if}}
+          </div>
+        {{/unless}}
+      {{/if}}
+    </div>
+  </script>
+
+  <script type="text/x-handlebars" data-template-name="Loading">
+    <div id="services-loading">
+      <div class="services-box">
+        <div class="animated">
+          <img src="assets/img/services-loading.gif" />Loading Services...
+        </div>
+        <ul class="services-list">
+          {{#each serviceStatuses}}
+          <li class="service">
+            <span class="lowercasify">{{this.name}}</span>
+            <span {{ bindAttr class=":service-icon this.imgClass" }} ></span>
+          </li>
+          {{/each}}
+        </ul>
+      </div>
+    </div>
+  </script>
+
+  <script type="text/x-handlebars" data-template-name="ConnectionError">
+    <div id="services-loading">
+      <div class="services-box">
+        <div class="animated large">
+          There seems to be a connection problem... <br />
+          Please wait.
+        </div>
+      </div>
+    </div>
+  </script>  
 
 </body>
 </html>