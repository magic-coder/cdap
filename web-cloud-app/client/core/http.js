/*
 * HTTP Resource
 */

define([], function () {

	Em.debug('Loading HTTP Resource');

	/*
	 * Joins the arguments as a path string.
	 * e.g. HTTP.get('metrics', 1, 2, 3) => GET /metrics/1/2/3 HTTP/1.1
	 */
	function findPath(args) {
		var path = [];
		for (var i = 0; i < args.length; i ++) {
			if (typeof args[i] === 'string' || typeof args[i] === 'number') {
				path.push(args[i]);
			}
		}
		return '/' + path.join('/');
	}

<<<<<<< HEAD
	/**
	 * Iterates over arguments to find an object that should be mapped as a query string. This is not
	 * recursive and reaches only 1 level depth of recursion.
	 * eg: HTTP.get('metrics', 1, 2, {'count': 'total', 'foo': 'bar'}) => count=total&foo=bar
	 * @param {Array} args arguments.
	 * @returns {string} query string part of url.
	 */
=======
>>>>>>> 6bcaafec
	function findQueryString(args) {
		var query = {};

		args = Array.prototype.slice.call(args);
		for (var i = 0, len = args.length; i < len; i++) {
			if(Object.prototype.toString.call(args[i]) === "[object Object]") {
				$.extend(query, args[i]);
			}
		}

		return $.param(query);
	}

	/*
	 * Finds the object argument based on the last argument.
	 */
	function findObject(args) {
		var object = args[args.length - 1];
		if (typeof object === 'function') {
			object = args[args.length - 2];
		}
		return (!object || typeof object === 'string' ? null : object);
	}

	/*
	 * Finds the callback argument based on the last argument.
	 */
	function findCallback(args) {
		var callback = args[args.length - 1];
		return (typeof callback === 'function' ? callback : function () {
			Em.debug('No callback provided for HTTP response.');
		});
	}

	var Resource = Em.Object.extend({

		get: function () {

			var path = findPath(arguments);
			var queryString = findQueryString(arguments);
			var callback = findCallback(arguments);
			path = queryString ? path + '?' + queryString : path;
<<<<<<< HEAD

			$.getJSON(path, callback).fail(function (req) {
=======
>>>>>>> 6bcaafec

				var error = JSON.parse(req.responseText);
				if (error.fatal) {

					$('#warning').html('<div>' + error.fatal + '</div>').show();

				}

			});

		},

		rest: function () {

			var args = [].slice.call(arguments);
			args.unshift('rest');
			this.get.apply(this, args);

		},

		post: function () {

			var path = findPath(arguments);
			var object = findObject(arguments);
			var callback = findCallback(arguments);

			$.ajax({
				url: path,
				data: JSON.stringify(object),
				type: "POST",
				contentType: "application/json"
			}).done(function (response, status) {

				if (response.error && response.error.fatal) {
					$('#warning').html('<div>' + response.error.fatal + '</div>').show();
				} else {
					callback(response, status);
				}

			}).fail(function (xhr) {

				$('#warning').html('<div>Encountered a connection problem.</div>').show();

			});

		},

		rpc: function () {

			var args = [].slice.call(arguments);
			args.unshift('rpc');

			var object = args[args.length - 2];

			if (typeof object === 'object' && object.length) {
				args[args.length - 2] = object;
			}

			this.post.apply(this, args);

		},

		'delete': function () {

			var path = findPath(arguments);
			var callback = findCallback(arguments);
			this.post(path + '?_method=DELETE', callback);

		}

	});

	Resource.reopenClass({
		type: 'HTTP',
		kind: 'Resource'
	});

	return Resource;

});<|MERGE_RESOLUTION|>--- conflicted
+++ resolved
@@ -20,7 +20,6 @@
 		return '/' + path.join('/');
 	}
 
-<<<<<<< HEAD
 	/**
 	 * Iterates over arguments to find an object that should be mapped as a query string. This is not
 	 * recursive and reaches only 1 level depth of recursion.
@@ -28,8 +27,6 @@
 	 * @param {Array} args arguments.
 	 * @returns {string} query string part of url.
 	 */
-=======
->>>>>>> 6bcaafec
 	function findQueryString(args) {
 		var query = {};
 
@@ -72,11 +69,8 @@
 			var queryString = findQueryString(arguments);
 			var callback = findCallback(arguments);
 			path = queryString ? path + '?' + queryString : path;
-<<<<<<< HEAD
 
 			$.getJSON(path, callback).fail(function (req) {
-=======
->>>>>>> 6bcaafec
 
 				var error = JSON.parse(req.responseText);
 				if (error.fatal) {
