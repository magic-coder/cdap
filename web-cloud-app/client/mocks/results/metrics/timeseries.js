/*
 * Metrics Result Mock
 */

define([], function () {

  var data = {};

  data.sample = [
    {
        "timestamp": 0,
        "value": 100
    },
    {
        "timestamp": 0,
        "value": 50
    },
    {
        "timestamp": 0,
        "value": 100
    },
    {
        "timestamp": 0,
        "value": 50
    },
    {
        "timestamp": 0,
        "value": 100
    },
    {
        "timestamp": 0,
        "value": 50
    },
    {
        "timestamp": 0,
        "value": 100
    },
    {
        "timestamp": 0,
        "value": 50
    },
    {
        "timestamp": 0,
        "value": 100
    },
    {
        "timestamp": 0,
        "value": 50
    },
    {
        "timestamp": 0,
        "value": 100
    },
    {
        "timestamp": 0,
        "value": 50
    },
    {
        "timestamp": 0,
        "value": 100
    },
    {
        "timestamp": 0,
        "value": 50
    },
    {
        "timestamp": 0,
        "value": 100
    },
    {
        "timestamp": 0,
        "value": 50
    },
    {
        "timestamp": 0,
        "value": 100
    },
    {
        "timestamp": 0,
        "value": 50
    },
    {
        "timestamp": 0,
        "value": 100
    },
    {
        "timestamp": 0,
        "value": 50
    },
    {
        "timestamp": 0,
        "value": 100
    },
    {
        "timestamp": 0,
        "value": 50
    },
    {
        "timestamp": 0,
        "value": 100
    },
    {
        "timestamp": 0,
        "value": 50
    },
    {
        "timestamp": 0,
        "value": 100
    },
    {
        "timestamp": 0,
        "value": 50
    },
    {
        "timestamp": 0,
        "value": 100
    },
    {
        "timestamp": 0,
        "value": 50
    },
    {
        "timestamp": 0,
        "value": 100
    },
    {
        "timestamp": 0,
        "value": 50
    },
    {
        "timestamp": 0,
        "value": 100
    },
    {
        "timestamp": 0,
        "value": 50
    },
    {
        "timestamp": 0,
        "value": 100
    },
    {
        "timestamp": 0,
        "value": 50
    },
    {
        "timestamp": 0,
        "value": 100
    },
    {
        "timestamp": 0,
        "value": 50
    },
    {
        "timestamp": 0,
        "value": 100
    },
    {
        "timestamp": 0,
        "value": 50
    },
    {
        "timestamp": 0,
        "value": 100
    },
    {
        "timestamp": 0,
        "value": 50
    }
  ];

<<<<<<< HEAD
  data.eventsInRateSmall = [
    {
        'timestamp': 1372402246933,
        'value': 30000
    },
    {
        'timestamp': 1372402252281,
        'value': 35000
    },
    {
        'timestamp': 1372402259642,
        'value': 40000
    },
    {
        'timestamp': 1372402261353,
        'value': 30000
    },
    {
        'timestamp': 1372402265483,
        'value': 30000
    },
    {
        'timestamp': 1372402270620,
        'value': 35000
    },
    {
        'timestamp': 1372402272737,
        'value': 30000
    },
    {
        'timestamp': 1372402275053,
        'value': 10000
    },
    {
        'timestamp': 1372402276766,
        'value': 40000
    },
    {
        'timestamp': 1372402279489,
        'value': 30000
    },
    {
        'timestamp': 1372402281606,
        'value': 45000
    },
    {
        'timestamp': 1372402283924,
        'value': 55000
    },
    {
        'timestamp': 1372402288464,
        'value': 60000
    },  
    {
        'timestamp': 1372402295250,
        'value': 30000
    },
  ];

  data.eventsOutRateSmall = [
    {
        'timestamp': 1372402246933,
        'value': 55662
    },
    {
        'timestamp': 1372402252281,
        'value': 99885
    },
    {
        'timestamp': 1372402259642,
        'value': 41252
    },
    {
        'timestamp': 1372402261353,
        'value': 23123
    },
    {
        'timestamp': 1372402265483,
        'value': 33665
    },
    {
        'timestamp': 1372402270620,
        'value': 63215
    },
    {
        'timestamp': 1372402272737,
        'value': 11225
    },
    {
        'timestamp': 1372402275053,
        'value': 55663
    },
    {
        'timestamp': 1372402276766,
        'value': 40000
    },
    {
        'timestamp': 1372402279489,
        'value': 66995
    },
    {
        'timestamp': 1372402281606,
        'value': 45000
    },
    {
        'timestamp': 1372402283924,
        'value': 55889
    },
    {
        'timestamp': 1372402288464,
        'value': 60000
    },  
    {
        'timestamp': 1372402295250,
        'value': 66598
    },
  ];

  data.eventsInCountSmall = [
    {
        'timestamp': 1372402246933,
        'value': 35000
    },
    {
        'timestamp': 1372402252281,
        'value': 35000
    },
    {
        'timestamp': 1372402259642,
        'value': 45000
    },
    {
        'timestamp': 1372402261353,
        'value': 30000
    },
    {
        'timestamp': 1372402265483,
        'value': 10000
    },
    {
        'timestamp': 1372402270620,
        'value': 0
    },
    {
        'timestamp': 1372402272737,
        'value': 30000
    },
    {
        'timestamp': 1372402275053,
        'value': 10000
    },
    {
        'timestamp': 1372402276766,
        'value': 40000
    },
    {
        'timestamp': 1372402279489,
        'value': 100000
    },
    {
        'timestamp': 1372402281606,
        'value': 45000
    },
    {
        'timestamp': 1372402283924,
        'value': 35000
    },
    {
        'timestamp': 1372402288464,
        'value': 60000
    },  
    {
        'timestamp': 1372402295250,
        'value': 30000
    },
  ];
  
  data.eventsOutCountSmall = [
    {
        'timestamp': 1372402246933,
        'value': 35452
    },
    {
        'timestamp': 1372402252281,
        'value': 35852
    },
    {
        'timestamp': 1372402259642,
        'value': 45498
    },
    {
        'timestamp': 1372402261353,
        'value': 30000
    },
    {
        'timestamp': 1372402265483,
        'value': 10000
    },
    {
        'timestamp': 1372402270620,
        'value': 4526
    },
    {
        'timestamp': 1372402272737,
        'value': 30000
    },
    {
        'timestamp': 1372402275053,
        'value': 10000
    },
    {
        'timestamp': 1372402276766,
        'value': 40000
    },
    {
        'timestamp': 1372402279489,
        'value': 100000
    },
    {
        'timestamp': 1372402281606,
        'value': 85421
    },
    {
        'timestamp': 1372402283924,
        'value': 35000
    },
    {
        'timestamp': 1372402288464,
        'value': 60000
    },  
    {
        'timestamp': 1372402295250,
        'value': 30000
    },
  ];

  data.eventsInRateMedium = [
    {
        'timestamp': 1372402246933,
        'value': 30000
    },
    {
        'timestamp': 1372402252281,
        'value': 35000
    },
    {
        'timestamp': 1372402259642,
        'value': 40000
    },
    {
        'timestamp': 1372402261353,
        'value': 30000
    },
    {
        'timestamp': 1372402265483,
        'value': 30000
    },
    {
        'timestamp': 1372402270620,
        'value': 35000
    },
    {
        'timestamp': 1372402272737,
        'value': 30000
    },
    {
        'timestamp': 1372402275053,
        'value': 10000
    },
    {
        'timestamp': 1372402276766,
        'value': 40000
    },
    {
        'timestamp': 1372402279489,
        'value': 30000
    },
    {
        'timestamp': 1372402281606,
        'value': 45000
    },
    {
        'timestamp': 1372402283924,
        'value': 55000
    },
    {
        'timestamp': 1372402288464,
        'value': 60000
    },  
    {
        'timestamp': 1372402295250,
        'value': 30000
    },
    {
        'timestamp': 1372402302254,
        'value': 40000
    },
    {
        'timestamp': 1372402369985,
        'value': 30000
    },
    {
        'timestamp': 1372402659986,
        'value': 45000
    },
    {
        'timestamp': 1372402789965,
        'value': 55000
    },
    {
        'timestamp': 1372403025632,
        'value': 60000
    },  
    {
        'timestamp': 1372403569985,
        'value': 30000
    }
  ];

  data.eventsOutRateMedium = [
    {
        'timestamp': 1372402246933,
        'value': 12322
    },
    {
        'timestamp': 1372402252281,
        'value': 35000
    },
    {
        'timestamp': 1372402259642,
        'value': 40000
    },
    {
        'timestamp': 1372402261353,
        'value': 32123
    },
    {
        'timestamp': 1372402265483,
        'value': 30000
    },
    {
        'timestamp': 1372402270620,
        'value': 35000
    },
    {
        'timestamp': 1372402272737,
        'value': 30000
    },
    {
        'timestamp': 1372402275053,
        'value': 10000
    },
    {
        'timestamp': 1372402276766,
        'value': 23221
    },
    {
        'timestamp': 1372402279489,
        'value': 30000
    },
    {
        'timestamp': 1372402281606,
        'value': 45000
    },
    {
        'timestamp': 1372402283924,
        'value': 55000
    },
    {
        'timestamp': 1372402288464,
        'value': 99852
    },  
    {
        'timestamp': 1372402295250,
        'value': 30000
    },
    {
        'timestamp': 1372402302254,
        'value': 40000
    },
    {
        'timestamp': 1372402369985,
        'value': 11452
    },
    {
        'timestamp': 1372402659986,
        'value': 45000
    },
    {
        'timestamp': 1372402789965,
        'value': 66452
    },
    {
        'timestamp': 1372403025632,
        'value': 60000
    },  
    {
        'timestamp': 1372403569985,
        'value': 30000
    }
  ];

  data.eventsInCountMedium = [
    {
        'timestamp': 1372402246933,
        'value': 35000
    },
    {
        'timestamp': 1372402252281,
        'value': 35000
    },
    {
        'timestamp': 1372402259642,
        'value': 45000
    },
    {
        'timestamp': 1372402261353,
        'value': 30000
    },
    {
        'timestamp': 1372402265483,
        'value': 10000
    },
    {
        'timestamp': 1372402270620,
        'value': 0
    },
    {
        'timestamp': 1372402272737,
        'value': 30000
    },
    {
        'timestamp': 1372402275053,
        'value': 10000
    },
    {
        'timestamp': 1372402276766,
        'value': 40000
    },
    {
        'timestamp': 1372402279489,
        'value': 100000
    },
    {
        'timestamp': 1372402281606,
        'value': 45000
    },
    {
        'timestamp': 1372402283924,
        'value': 35000
    },
    {
        'timestamp': 1372402288464,
        'value': 60000
    },  
    {
        'timestamp': 1372402295250,
        'value': 30000
    },
    {
        'timestamp': 1372402302254,
        'value': 49302
    },
    {
        'timestamp': 1372402369985,
        'value': 12322
    },
    {
        'timestamp': 1372402659986,
        'value': 12422
    },
    {
        'timestamp': 1372402789965,
        'value': 66998
    },
    {
        'timestamp': 1372403025632,
        'value': 87455
    },  
    {
        'timestamp': 1372403569985,
        'value': 30000
    }
  ];

  data.eventsOutCountMedium = [
    {
        'timestamp': 1372402246933,
        'value': 35214
    },
    {
        'timestamp': 1372402252281,
        'value': 35000
    },
    {
        'timestamp': 1372402259642,
        'value': 45000
    },
    {
        'timestamp': 1372402261353,
        'value': 30000
    },
    {
        'timestamp': 1372402265483,
        'value': 10000
    },
    {
        'timestamp': 1372402270620,
        'value': 0
    },
    {
        'timestamp': 1372402272737,
        'value': 30000
    },
    {
        'timestamp': 1372402275053,
        'value': 12542
    },
    {
        'timestamp': 1372402276766,
        'value': 40000
    },
    {
        'timestamp': 1372402279489,
        'value': 100000
    },
    {
        'timestamp': 1372402281606,
        'value': 45000
    },
    {
        'timestamp': 1372402283924,
        'value': 35000
    },
    {
        'timestamp': 1372402288464,
        'value': 65852
    },  
    {
        'timestamp': 1372402295250,
        'value': 30000
    },
    {
        'timestamp': 1372402302254,
        'value': 49302
    },
    {
        'timestamp': 1372402369985,
        'value': 12322
    },
    {
        'timestamp': 1372402659986,
        'value': 12422
    },
    {
        'timestamp': 1372402789965,
        'value': 11245
    },
    {
        'timestamp': 1372403025632,
        'value': 87455
    },  
    {
        'timestamp': 1372403569985,
        'value': 30000
    }
  ];

  data.eventsInRateLarge = [
    {
        'timestamp': 1372402246933,
        'value': 30000
    },
    {
        'timestamp': 1372402252281,
        'value': 35000
    },
    {
        'timestamp': 1372402259642,
        'value': 40000
    },
    {
        'timestamp': 1372402261353,
        'value': 30000
    },
    {
        'timestamp': 1372402265483,
        'value': 30000
    },
    {
        'timestamp': 1372402270620,
        'value': 35000
    },
    {
        'timestamp': 1372402272737,
        'value': 30000
    },
    {
        'timestamp': 1372402275053,
        'value': 10000
    },
    {
        'timestamp': 1372402276766,
        'value': 40000
    },
    {
        'timestamp': 1372402279489,
        'value': 30000
    },
    {
        'timestamp': 1372402281606,
        'value': 45000
    },
    {
        'timestamp': 1372402283924,
        'value': 55000
    },
    {
        'timestamp': 1372402288464,
        'value': 60000
    },  
    {
        'timestamp': 1372402295250,
        'value': 30000
    },
    {
        'timestamp': 1372402302254,
        'value': 49302
    },
    {
        'timestamp': 1372402369985,
        'value': 22556
    },
    {
        'timestamp': 1372402659986,
        'value': 12422
    },
    {
        'timestamp': 1372402789965,
        'value': 66998
    },
    {
        'timestamp': 1372403025632,
        'value': 87455
    },  
    {
        'timestamp': 1372403569985,
        'value': 44556
    },
    {
        'timestamp': 1372403698856,
        'value': 49302
    },
    {
        'timestamp': 1372403856632,
        'value': 12322
    },
    {
        'timestamp': 1372404562123,
        'value': 22335
    },
    {
        'timestamp': 1372404985563,
        'value': 66998
    },
    {
        'timestamp': 1372405263321,
        'value': 87455
    },  
    {
        'timestamp': 1372405965542,
        'value': 30000
    }
  ];

  data.eventsOutRateLarge = [
    {
        'timestamp': 1372402246933,
        'value': 35212
    },
    {
        'timestamp': 1372402252281,
        'value': 35000
    },
    {
        'timestamp': 1372402259642,
        'value': 42121
    },
    {
        'timestamp': 1372402261353,
        'value': 30000
    },
    {
        'timestamp': 1372402265483,
        'value': 30212
    },
    {
        'timestamp': 1372402270620,
        'value': 35000
    },
    {
        'timestamp': 1372402272737,
        'value': 30000
    },
    {
        'timestamp': 1372402275053,
        'value': 10000
    },
    {
        'timestamp': 1372402276766,
        'value': 45212
    },
    {
        'timestamp': 1372402279489,
        'value': 30000
    },
    {
        'timestamp': 1372402281606,
        'value': 45000
    },
    {
        'timestamp': 1372402283924,
        'value': 55000
    },
    {
        'timestamp': 1372402288464,
        'value': 60000
    },  
    {
        'timestamp': 1372402295250,
        'value': 30215
    },
    {
        'timestamp': 1372402302254,
        'value': 49302
    },
    {
        'timestamp': 1372402369985,
        'value': 22556
    },
    {
        'timestamp': 1372402659986,
        'value': 12422
    },
    {
        'timestamp': 1372402789965,
        'value': 66998
    },
    {
        'timestamp': 1372403025632,
        'value': 87455
    },  
    {
        'timestamp': 1372403569985,
        'value': 44556
    },
    {
        'timestamp': 1372403698856,
        'value': 50000
    },
    {
        'timestamp': 1372403856632,
        'value': 12322
    },
    {
        'timestamp': 1372404562123,
        'value': 22335
    },
    {
        'timestamp': 1372404985563,
        'value': 66998
    },
    {
        'timestamp': 1372405263321,
        'value': 87455
    },  
    {
        'timestamp': 1372405965542,
        'value': 32000
    }
  ];

  data.eventsInCountLarge = [
    {
        'timestamp': 1372402246933,
        'value': 35000
    },
    {
        'timestamp': 1372402252281,
        'value': 35000
    },
    {
        'timestamp': 1372402259642,
        'value': 45000
    },
    {
        'timestamp': 1372402261353,
        'value': 30000
    },
    {
        'timestamp': 1372402265483,
        'value': 10000
    },
    {
        'timestamp': 1372402270620,
        'value': 0
    },
    {
        'timestamp': 1372402272737,
        'value': 30000
    },
    {
        'timestamp': 1372402275053,
        'value': 10000
    },
    {
        'timestamp': 1372402276766,
        'value': 40000
    },
    {
        'timestamp': 1372402279489,
        'value': 100000
    },
    {
        'timestamp': 1372402281606,
        'value': 45000
    },
    {
        'timestamp': 1372402283924,
        'value': 35000
    },
    {
        'timestamp': 1372402288464,
        'value': 60000
    },  
    {
        'timestamp': 1372402295250,
        'value': 30000
    },
    {
        'timestamp': 1372402302254,
        'value': 49302
    },
    {
        'timestamp': 1372402369985,
        'value': 12322
    },
    {
        'timestamp': 1372402659986,
        'value': 12422
    },
    {
        'timestamp': 1372402789965,
        'value': 66998
    },
    {
        'timestamp': 1372403025632,
        'value': 44556
    },  
    {
        'timestamp': 1372403569985,
        'value': 30000
    },
    {
        'timestamp': 1372403698856,
        'value': 49302
    },
    {
        'timestamp': 1372403856632,
        'value': 99665
    },
    {
        'timestamp': 1372404562123,
        'value': 96558
    },
    {
        'timestamp': 1372404985563,
        'value': 89755
    },
    {
        'timestamp': 1372405263321,
        'value': 11222
    },  
    {
        'timestamp': 1372405965542,
        'value': 23444
    }
  ];

  data.eventsOutCountLarge = [
    {
        'timestamp': 1372402246933,
        'value': 35621
    },
    {
        'timestamp': 1372402252281,
        'value': 35000
    },
    {
        'timestamp': 1372402259642,
        'value': 45000
    },
    {
        'timestamp': 1372402261353,
        'value': 30000
    },
    {
        'timestamp': 1372402265483,
        'value': 10000
    },
    {
        'timestamp': 1372402270620,
        'value': 85412
    },
    {
        'timestamp': 1372402272737,
        'value': 30000
    },
    {
        'timestamp': 1372402275053,
        'value': 10000
    },
    {
        'timestamp': 1372402276766,
        'value': 40000
    },
    {
        'timestamp': 1372402279489,
        'value': 12452
    },
    {
        'timestamp': 1372402281606,
        'value': 45000
    },
    {
        'timestamp': 1372402283924,
        'value': 35000
    },
    {
        'timestamp': 1372402288464,
        'value': 60000
    },  
    {
        'timestamp': 1372402295250,
        'value': 30000
    },
    {
        'timestamp': 1372402302254,
        'value': 49302
    },
    {
        'timestamp': 1372402369985,
        'value': 52412
    },
    {
        'timestamp': 1372402659986,
        'value': 12422
    },
    {
        'timestamp': 1372402789965,
        'value': 66998
    },
    {
        'timestamp': 1372403025632,
        'value': 44556
    },  
    {
        'timestamp': 1372403569985,
        'value': 30000
    },
    {
        'timestamp': 1372403698856,
        'value': 49302
    },
    {
        'timestamp': 1372403856632,
        'value': 99665
    },
    {
        'timestamp': 1372404562123,
        'value': 96558
    },
    {
        'timestamp': 1372404985563,
        'value': 89755
    },
    {
        'timestamp': 1372405263321,
        'value': 11222
    },  
    {
        'timestamp': 1372405965542,
        'value': 23444
    }
  ];
=======
  var pathSamples = {};

  return function (path, query, callback) {

    if (pathSamples[path]) {

      var item = pathSamples[path].shift();
      pathSamples[path].push(item);

    } else {

      pathSamples[path] = $.extend(true, [], sample);

    }

    callback(200, $.extend(true, [], pathSamples[path]));
>>>>>>> cb0937b5

  return data;

});<|MERGE_RESOLUTION|>--- conflicted
+++ resolved
@@ -4,9 +4,7 @@
 
 define([], function () {
 
-  var data = {};
-
-  data.sample = [
+  var sample = [
     {
         "timestamp": 0,
         "value": 100
@@ -169,7 +167,7 @@
     }
   ];
 
-<<<<<<< HEAD
+  /*
   data.eventsInRateSmall = [
     {
         'timestamp': 1372402246933,
@@ -222,7 +220,7 @@
     {
         'timestamp': 1372402288464,
         'value': 60000
-    },  
+    },
     {
         'timestamp': 1372402295250,
         'value': 30000
@@ -281,7 +279,7 @@
     {
         'timestamp': 1372402288464,
         'value': 60000
-    },  
+    },
     {
         'timestamp': 1372402295250,
         'value': 66598
@@ -340,13 +338,13 @@
     {
         'timestamp': 1372402288464,
         'value': 60000
-    },  
+    },
     {
         'timestamp': 1372402295250,
         'value': 30000
     },
   ];
-  
+
   data.eventsOutCountSmall = [
     {
         'timestamp': 1372402246933,
@@ -399,7 +397,7 @@
     {
         'timestamp': 1372402288464,
         'value': 60000
-    },  
+    },
     {
         'timestamp': 1372402295250,
         'value': 30000
@@ -458,7 +456,7 @@
     {
         'timestamp': 1372402288464,
         'value': 60000
-    },  
+    },
     {
         'timestamp': 1372402295250,
         'value': 30000
@@ -482,7 +480,7 @@
     {
         'timestamp': 1372403025632,
         'value': 60000
-    },  
+    },
     {
         'timestamp': 1372403569985,
         'value': 30000
@@ -541,7 +539,7 @@
     {
         'timestamp': 1372402288464,
         'value': 99852
-    },  
+    },
     {
         'timestamp': 1372402295250,
         'value': 30000
@@ -565,7 +563,7 @@
     {
         'timestamp': 1372403025632,
         'value': 60000
-    },  
+    },
     {
         'timestamp': 1372403569985,
         'value': 30000
@@ -624,7 +622,7 @@
     {
         'timestamp': 1372402288464,
         'value': 60000
-    },  
+    },
     {
         'timestamp': 1372402295250,
         'value': 30000
@@ -648,7 +646,7 @@
     {
         'timestamp': 1372403025632,
         'value': 87455
-    },  
+    },
     {
         'timestamp': 1372403569985,
         'value': 30000
@@ -707,7 +705,7 @@
     {
         'timestamp': 1372402288464,
         'value': 65852
-    },  
+    },
     {
         'timestamp': 1372402295250,
         'value': 30000
@@ -731,7 +729,7 @@
     {
         'timestamp': 1372403025632,
         'value': 87455
-    },  
+    },
     {
         'timestamp': 1372403569985,
         'value': 30000
@@ -790,7 +788,7 @@
     {
         'timestamp': 1372402288464,
         'value': 60000
-    },  
+    },
     {
         'timestamp': 1372402295250,
         'value': 30000
@@ -814,7 +812,7 @@
     {
         'timestamp': 1372403025632,
         'value': 87455
-    },  
+    },
     {
         'timestamp': 1372403569985,
         'value': 44556
@@ -838,7 +836,7 @@
     {
         'timestamp': 1372405263321,
         'value': 87455
-    },  
+    },
     {
         'timestamp': 1372405965542,
         'value': 30000
@@ -897,7 +895,7 @@
     {
         'timestamp': 1372402288464,
         'value': 60000
-    },  
+    },
     {
         'timestamp': 1372402295250,
         'value': 30215
@@ -921,7 +919,7 @@
     {
         'timestamp': 1372403025632,
         'value': 87455
-    },  
+    },
     {
         'timestamp': 1372403569985,
         'value': 44556
@@ -945,7 +943,7 @@
     {
         'timestamp': 1372405263321,
         'value': 87455
-    },  
+    },
     {
         'timestamp': 1372405965542,
         'value': 32000
@@ -1004,7 +1002,7 @@
     {
         'timestamp': 1372402288464,
         'value': 60000
-    },  
+    },
     {
         'timestamp': 1372402295250,
         'value': 30000
@@ -1028,7 +1026,7 @@
     {
         'timestamp': 1372403025632,
         'value': 44556
-    },  
+    },
     {
         'timestamp': 1372403569985,
         'value': 30000
@@ -1052,7 +1050,7 @@
     {
         'timestamp': 1372405263321,
         'value': 11222
-    },  
+    },
     {
         'timestamp': 1372405965542,
         'value': 23444
@@ -1111,7 +1109,7 @@
     {
         'timestamp': 1372402288464,
         'value': 60000
-    },  
+    },
     {
         'timestamp': 1372402295250,
         'value': 30000
@@ -1135,7 +1133,7 @@
     {
         'timestamp': 1372403025632,
         'value': 44556
-    },  
+    },
     {
         'timestamp': 1372403569985,
         'value': 30000
@@ -1159,13 +1157,15 @@
     {
         'timestamp': 1372405263321,
         'value': 11222
-    },  
+    },
     {
         'timestamp': 1372405965542,
         'value': 23444
     }
   ];
-=======
+
+  */
+
   var pathSamples = {};
 
   return function (path, query, callback) {
@@ -1182,8 +1182,5 @@
     }
 
     callback(200, $.extend(true, [], pathSamples[path]));
->>>>>>> cb0937b5
-
-  return data;
 
 });