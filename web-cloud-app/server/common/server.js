--- conflicted
+++ resolved
@@ -479,18 +479,12 @@
 
     request.on('error', function(e) {
 
-<<<<<<< HEAD
       res.send({
         result: null,
         error: {
           fatal: 'MetricsService: ' + e.code
         }
       });
-=======
-      res.send({ result: null, error: {
-        fatal: 'MetricsService: ' + e.code
-      } });
->>>>>>> 936a5abc
 
     });
 
